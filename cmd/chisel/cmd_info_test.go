package main_test

import (
	"os"
	"path/filepath"
	"strings"

	. "gopkg.in/check.v1"

	chisel "github.com/canonical/chisel/cmd/chisel"
	"github.com/canonical/chisel/internal/testutil"
)

type infoTest struct {
	summary string
	input   map[string]string
	query   []string
	err     string
	stdout  string
}

var infoTests = []infoTest{{
	summary: "A single slice inspection",
	input:   infoRelease,
	query:   []string{"mypkg1_myslice1"},
	stdout: `
		package: mypkg1
		archive: ubuntu
		slices:
			myslice1:
				contents:
					/dir/file: {}
	`,
}, {
	summary: "A single package inspection",
	input:   infoRelease,
	query:   []string{"mypkg2"},
	stdout: `
		package: mypkg2
		archive: ubuntu
		slices:
			myslice:
				contents:
					/dir/another-file: {}
	`,
}, {
	summary: "Multiple slices within the same package",
	input:   infoRelease,
	query:   []string{"mypkg1_myslice2", "mypkg1_myslice1"},
	stdout: `
		package: mypkg1
		archive: ubuntu
		slices:
			myslice1:
				contents:
					/dir/file: {}
			myslice2:
				essential:
					- mypkg1_myslice1
					- mypkg2_myslice
	`,
}, {
	summary: "Packages and slices",
	input:   infoRelease,
	query:   []string{"mypkg1_myslice1", "mypkg2", "mypkg1_myslice2"},
	stdout: `
		package: mypkg1
		archive: ubuntu
		slices:
			myslice1:
				contents:
					/dir/file: {}
			myslice2:
				essential:
					- mypkg1_myslice1
					- mypkg2_myslice
		---
		package: mypkg2
		archive: ubuntu
		slices:
			myslice:
				contents:
					/dir/another-file: {}
	`,
}, {
	summary: "Package and its slices",
	input:   infoRelease,
	query:   []string{"mypkg1_myslice1", "mypkg1"},
	stdout: `
		package: mypkg1
		archive: ubuntu
		slices:
			myslice1:
				contents:
					/dir/file: {}
			myslice2:
				essential:
					- mypkg1_myslice1
					- mypkg2_myslice
	`,
}, {
	summary: "Same slice appearing multiple times",
	input:   infoRelease,
	query:   []string{"mypkg1_myslice1", "mypkg1_myslice1", "mypkg1_myslice1"},
	stdout: `
		package: mypkg1
		archive: ubuntu
		slices:
			myslice1:
				contents:
					/dir/file: {}
	`,
}, {
	summary: "No slices found",
	input:   infoRelease,
	query:   []string{"foo", "bar_foo"},
	err:     `no slice definitions found for: "foo", "bar_foo"`,
}, {
	summary: "Some slices found, others not found",
	input:   infoRelease,
	query:   []string{"foo", "mypkg1_myslice1", "bar_foo"},
	stdout: `
		package: mypkg1
		archive: ubuntu
		slices:
			myslice1:
				contents:
					/dir/file: {}
					/dir/sub-dir/: {make: true, mode: 0644}
	`,
	err: `no slice definitions found for: "foo", "bar_foo"`,
}, {
	summary: "No args",
	input:   infoRelease,
	err:     "the required argument `<pkg|slice> (at least 1 argument)` was not provided",
}, {
	summary: "Empty, whitespace args",
	input:   infoRelease,
	query:   []string{"", "    "},
	err:     `no slice definitions found for: "", "    "`,
}, {
	summary: "Ignore invalid slice names",
	input:   infoRelease,
	query:   []string{"foo_bar_foo", "a_b", "7_c", "a_b c", "a_b x_y"},
	err:     `no slice definitions found for: "foo_bar_foo", "a_b", "7_c", "a_b c", "a_b x_y"`,
}}

var testKey = testutil.PGPKeys["key1"]

var defaultChiselYaml = `
	format: v1
	archives:
		ubuntu:
			version: 22.04
			components: [main, universe]
<<<<<<< HEAD
			suites: [jammy]
			v1-public-keys: [test-key]
	v1-public-keys:
=======
			public-keys: [test-key]
	public-keys:
>>>>>>> 59744493
		test-key:
			id: ` + testKey.ID + `
			armor: |` + "\n" + testutil.PrefixEachLine(testKey.PubKeyArmor, "\t\t\t\t\t\t")

var infoRelease = map[string]string{
	"chisel.yaml": string(defaultChiselYaml),
	"slices/mypkg1.yaml": `
		package: mypkg1
		essential:
			- mypkg1_myslice1
		slices:
			myslice1:
				contents:
					/dir/file:
			myslice2:
				essential:
					- mypkg2_myslice
	`,
	"slices/mypkg2.yaml": `
		package: mypkg2
		slices:
			myslice:
				contents:
					/dir/another-file:
	`,
	"slices/mypkg3.yaml": `
		package: mypkg3
		essential:
			- mypkg1_myslice1
		slices:
			myslice:
				essential:
					- mypkg2_myslice
				contents:
					/dir/other-file:
					/dir/glob*:
					/dir/sub-dir/:       {make: true, mode: 0644}
					/dir/copy:           {copy: /dir/file}
					/dir/symlink:        {symlink: /dir/file}
					/dir/mutable:        {text: TODO, mutable: true, arch: riscv64}
					/dir/arch-specific*: {arch: [amd64,arm64,i386]}
					/dir/until:          {until: mutate}
					/dir/unfolded:
						copy: /dir/file
						mode: 0644
				mutate: |
					# Test multi-line string.
					content.write("/dir/mutable", foo)
	`,
}

func (s *ChiselSuite) TestInfoCommand(c *C) {
	for _, test := range infoTests {
		c.Logf("Summary: %s", test.summary)

		s.ResetStdStreams()

		dir := c.MkDir()
		for path, data := range test.input {
			fpath := filepath.Join(dir, path)
			err := os.MkdirAll(filepath.Dir(fpath), 0755)
			c.Assert(err, IsNil)
			err = os.WriteFile(fpath, testutil.Reindent(data), 0644)
			c.Assert(err, IsNil)
		}
		test.query = append([]string{"info", "--release", dir}, test.query...)

		_, err := chisel.Parser().ParseArgs(test.query)
		if test.err != "" {
			c.Assert(err, ErrorMatches, test.err)
			continue
		}
		c.Assert(err, IsNil)
		test.stdout = string(testutil.Reindent(test.stdout))
		c.Assert(s.Stdout(), Equals, strings.TrimSpace(test.stdout)+"\n")
	}
}<|MERGE_RESOLUTION|>--- conflicted
+++ resolved
@@ -153,14 +153,9 @@
 		ubuntu:
 			version: 22.04
 			components: [main, universe]
-<<<<<<< HEAD
 			suites: [jammy]
-			v1-public-keys: [test-key]
-	v1-public-keys:
-=======
 			public-keys: [test-key]
 	public-keys:
->>>>>>> 59744493
 		test-key:
 			id: ` + testKey.ID + `
 			armor: |` + "\n" + testutil.PrefixEachLine(testKey.PubKeyArmor, "\t\t\t\t\t\t")
