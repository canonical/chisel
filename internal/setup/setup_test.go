package setup_test

import (
	"os"
	"path/filepath"

	"golang.org/x/crypto/openpgp/packet"
	. "gopkg.in/check.v1"
	"gopkg.in/yaml.v3"

	"github.com/canonical/chisel/internal/setup"
	"github.com/canonical/chisel/internal/testutil"
)

var (
	testKey      = testutil.PGPKeys["key1"]
	extraTestKey = testutil.PGPKeys["key2"]
)

type setupTest struct {
	summary   string
	input     map[string]string
	release   *setup.Release
	relerror  string
	selslices []setup.SliceKey
	selection *setup.Selection
	selerror  string
}

var setupTests = []setupTest{{
	summary: "Ensure file format is expected",
	input: map[string]string{
		"chisel.yaml": `
			format: foobar
		`,
	},
	relerror: `chisel.yaml: unknown format "foobar"`,
}, {
	summary: "Missing archives",
	input: map[string]string{
		"chisel.yaml": `
			format: v1
		`,
	},
	relerror: `chisel.yaml: no archives defined`,
}, {
	summary: "Enforce matching filename and package name",
	input: map[string]string{
		"slices/mydir/mypkg.yaml": `
			package: myotherpkg
		`,
	},
	relerror: `slices/mydir/mypkg.yaml: filename and 'package' field \("myotherpkg"\) disagree`,
}, {
	summary: "Archive with multiple suites",
	input: map[string]string{
		"chisel.yaml": `
			format: v1
			archives:
				ubuntu:
					version: 22.04
					components: [main, other]
					suites: [jammy, jammy-security]
					public-keys: [test-key]
			public-keys:
				test-key:
					id: ` + testKey.ID + `
					armor: |` + "\n" + testutil.PrefixEachLine(testKey.PubKeyArmor, "\t\t\t\t\t\t") + `
		`,
		"slices/mydir/mypkg.yaml": `
			package: mypkg
		`,
	},
	release: &setup.Release{
		DefaultArchive: "ubuntu",

		Archives: map[string]*setup.Archive{
			"ubuntu": {
				Name:       "ubuntu",
				Version:    "22.04",
				Suites:     []string{"jammy", "jammy-security"},
				Components: []string{"main", "other"},
				PubKeys:    []*packet.PublicKey{testKey.PubKey},
			},
		},
		Packages: map[string]*setup.Package{
			"mypkg": {
				Archive: "ubuntu",
				Name:    "mypkg",
				Path:    "slices/mydir/mypkg.yaml",
				Slices:  map[string]*setup.Slice{},
			},
		},
	},
}, {
	summary: "Coverage of multiple path kinds",
	input: map[string]string{
		"slices/mydir/mypkg.yaml": `
			package: mypkg
			slices:
				myslice1:
					contents:
						/file/path1:
						/file/path2: {copy: /other/path}
						/file/path3: {symlink: /other/path}
						/file/path4: {text: content, until: mutate}
						/file/path5: {mode: 0755, mutable: true}
						/file/path6/: {make: true}
				myslice2:
					essential:
						- mypkg_myslice1
					contents:
						/another/path:
				myslice3:
					mutate: something
		`,
	},
	release: &setup.Release{
		DefaultArchive: "ubuntu",

		Archives: map[string]*setup.Archive{
			"ubuntu": {
				Name:       "ubuntu",
				Version:    "22.04",
				Suites:     []string{"jammy"},
				Components: []string{"main", "universe"},
				PubKeys:    []*packet.PublicKey{testKey.PubKey},
			},
		},
		Packages: map[string]*setup.Package{
			"mypkg": {
				Archive: "ubuntu",
				Name:    "mypkg",
				Path:    "slices/mydir/mypkg.yaml",
				Slices: map[string]*setup.Slice{
					"myslice1": {
						Package: "mypkg",
						Name:    "myslice1",
						Contents: map[string]setup.PathInfo{
							"/file/path1":  {Kind: "copy"},
							"/file/path2":  {Kind: "copy", Info: "/other/path"},
							"/file/path3":  {Kind: "symlink", Info: "/other/path"},
							"/file/path4":  {Kind: "text", Info: "content", Until: "mutate"},
							"/file/path5":  {Kind: "copy", Mode: 0755, Mutable: true},
							"/file/path6/": {Kind: "dir"},
						},
					},
					"myslice2": {
						Package: "mypkg",
						Name:    "myslice2",
						Essential: []setup.SliceKey{
							{"mypkg", "myslice1"},
						},
						Contents: map[string]setup.PathInfo{
							"/another/path": {Kind: "copy"},
						},
					},
					"myslice3": {
						Package: "mypkg",
						Name:    "myslice3",
						Scripts: setup.SliceScripts{
							Mutate: "something",
						},
					},
				},
			},
		},
	},
}, {
	summary: "Empty contents",
	input: map[string]string{
		"slices/mydir/mypkg.yaml": `
			package: mypkg
			slices:
				myslice1:
				myslice2:
					contents:
		`,
	},
	release: &setup.Release{
		DefaultArchive: "ubuntu",

		Archives: map[string]*setup.Archive{
			"ubuntu": {
				Name:       "ubuntu",
				Version:    "22.04",
				Suites:     []string{"jammy"},
				Components: []string{"main", "universe"},
				PubKeys:    []*packet.PublicKey{testKey.PubKey},
			},
		},
		Packages: map[string]*setup.Package{
			"mypkg": {
				Archive: "ubuntu",
				Name:    "mypkg",
				Path:    "slices/mydir/mypkg.yaml",
				Slices: map[string]*setup.Slice{
					"myslice1": {
						Package: "mypkg",
						Name:    "myslice1",
					},
					"myslice2": {
						Package: "mypkg",
						Name:    "myslice2",
					},
				},
			},
		},
	},
}, {
	summary: "Cycles are detected within packages",
	input: map[string]string{
		"slices/mydir/mypkg.yaml": `
			package: mypkg
			slices:
				myslice1:
					essential:
						- mypkg_myslice2
				myslice2:
					essential:
						- mypkg_myslice3
				myslice3:
					essential:
						- mypkg_myslice1
		`,
	},
	relerror: `essential loop detected: mypkg_myslice1, mypkg_myslice2, mypkg_myslice3`,
}, {
	summary: "Cycles are detected across packages",
	input: map[string]string{
		"slices/mydir/mypkg1.yaml": `
			package: mypkg1
			slices:
				myslice:
					essential:
						- mypkg2_myslice
		`,
		"slices/mydir/mypkg2.yaml": `
			package: mypkg2
			slices:
				myslice:
					essential:
						- mypkg3_myslice
		`,
		"slices/mydir/mypkg3.yaml": `
			package: mypkg3
			slices:
				myslice:
					essential:
						- mypkg1_myslice
		`,
	},
	relerror: `essential loop detected: mypkg1_myslice, mypkg2_myslice, mypkg3_myslice`,
}, {
	summary: "Missing package dependency",
	input: map[string]string{
		"slices/mydir/mypkg1.yaml": `
			package: mypkg1
			slices:
				myslice:
					essential:
						- mypkg2_myslice
		`,
	},
	relerror: `mypkg1_myslice requires mypkg2_myslice, but slice is missing`,
}, {
	summary: "Missing slice dependency",
	input: map[string]string{
		"slices/mydir/mypkg.yaml": `
			package: mypkg
			slices:
				myslice1:
					essential:
						- mypkg_myslice2
		`,
	},
	relerror: `mypkg_myslice1 requires mypkg_myslice2, but slice is missing`,
}, {
	summary: "Selection with no dependencies",
	input: map[string]string{
		"slices/mydir/mypkg1.yaml": `
			package: mypkg1
			slices:
				myslice1: {}
				myslice2: {essential: [mypkg2_myslice1]}
		`,
		"slices/mydir/mypkg2.yaml": `
			package: mypkg2
			slices:
				myslice1: {}
				myslice2: {essential: [mypkg1_myslice1]}
		`,
	},
	selslices: []setup.SliceKey{{"mypkg1", "myslice1"}},
	selection: &setup.Selection{
		Slices: []*setup.Slice{{
			Package: "mypkg1",
			Name:    "myslice1",
		}},
	},
}, {
	summary: "Selection with dependencies",
	input: map[string]string{
		"slices/mydir/mypkg1.yaml": `
			package: mypkg1
			slices:
				myslice1: {}
				myslice2: {essential: [mypkg2_myslice1]}
		`,
		"slices/mydir/mypkg2.yaml": `
			package: mypkg2
			slices:
				myslice1: {}
				myslice2: {essential: [mypkg1_myslice1]}
		`,
	},
	selslices: []setup.SliceKey{{"mypkg2", "myslice2"}},
	selection: &setup.Selection{
		Slices: []*setup.Slice{{
			Package: "mypkg1",
			Name:    "myslice1",
		}, {
			Package: "mypkg2",
			Name:    "myslice2",
			Essential: []setup.SliceKey{
				{"mypkg1", "myslice1"},
			},
		}},
	},
}, {
	summary: "Selection with matching paths don't conflict",
	input: map[string]string{
		"slices/mydir/mypkg1.yaml": `
			package: mypkg1
			slices:
				myslice1:
					contents:
						/path1:
						/path2: {text: same}
						/path3: {symlink: /link}
				myslice2:
					contents:
						/path1: {copy: /path1}
						/path2: {text: same}
						/path3: {symlink: /link}
		`,
		"slices/mydir/mypkg2.yaml": `
			package: mypkg2
			slices:
				myslice1:
					contents:
						/path2: {text: same}
						/path3: {symlink: /link}
		`,
	},
	selslices: []setup.SliceKey{{"mypkg1", "myslice1"}, {"mypkg1", "myslice2"}, {"mypkg2", "myslice1"}},
}, {
	summary: "Conflicting paths across slices",
	input: map[string]string{
		"slices/mydir/mypkg1.yaml": `
			package: mypkg1
			slices:
				myslice1:
					contents:
						/path1:
				myslice2:
					contents:
						/path1: {copy: /other}
		`,
	},
	relerror: "slices mypkg1_myslice1 and mypkg1_myslice2 conflict on /path1",
}, {
	summary: "Conflicting paths across packages",
	input: map[string]string{
		"slices/mydir/mypkg1.yaml": `
			package: mypkg1
			slices:
				myslice1:
					contents:
						/path1:
		`,
		"slices/mydir/mypkg2.yaml": `
			package: mypkg2
			slices:
				myslice1:
					contents:
						/path1:
		`,
	},
	relerror: "slices mypkg1_myslice1 and mypkg2_myslice1 conflict on /path1",
}, {
	summary: "Directories must be suffixed with /",
	input: map[string]string{
		"slices/mydir/mypkg.yaml": `
			package: mypkg
			slices:
				myslice:
					contents:
						/foo: {make: true}
		`,
	},
	relerror: `slice mypkg_myslice path /foo must end in / for 'make' to be valid`,
}, {
	summary: "Slice path must be clean",
	input: map[string]string{
		"slices/mydir/mypkg.yaml": `
			package: mypkg
			slices:
				myslice:
					contents:
						/foo/../:
		`,
	},
	relerror: `slice mypkg_myslice has invalid content path: /foo/../`,
}, {
	summary: "Slice path must be absolute",
	input: map[string]string{
		"slices/mydir/mypkg.yaml": `
			package: mypkg
			slices:
				myslice:
					contents:
						./foo/:
		`,
	},
	relerror: `slice mypkg_myslice has invalid content path: ./foo/`,
}, {
	summary: "Globbing support",
	input: map[string]string{
		"slices/mydir/mypkg.yaml": `
			package: mypkg
			slices:
				myslice1:
					contents:
						/file/*:
				myslice2:
					contents:
						/another/**:
		`,
	},
	release: &setup.Release{
		DefaultArchive: "ubuntu",

		Archives: map[string]*setup.Archive{
			"ubuntu": {
				Name:       "ubuntu",
				Version:    "22.04",
				Suites:     []string{"jammy"},
				Components: []string{"main", "universe"},
				PubKeys:    []*packet.PublicKey{testKey.PubKey},
			},
		},
		Packages: map[string]*setup.Package{
			"mypkg": {
				Archive: "ubuntu",
				Name:    "mypkg",
				Path:    "slices/mydir/mypkg.yaml",
				Slices: map[string]*setup.Slice{
					"myslice1": {
						Package: "mypkg",
						Name:    "myslice1",
						Contents: map[string]setup.PathInfo{
							"/file/*": {Kind: "glob"},
						},
					},
					"myslice2": {
						Package: "mypkg",
						Name:    "myslice2",
						Contents: map[string]setup.PathInfo{
							"/another/**": {Kind: "glob"},
						},
					},
				},
			},
		},
	},
}, {
	summary: "Conflicting globs",
	input: map[string]string{
		"slices/mydir/mypkg1.yaml": `
			package: mypkg1
			slices:
				myslice:
					contents:
						/file/f*obar:
		`,
		"slices/mydir/mypkg2.yaml": `
			package: mypkg2
			slices:
				myslice:
					contents:
						/file/foob*r:
		`,
	},
	relerror: `slices mypkg1_myslice and mypkg2_myslice conflict on /file/f\*obar and /file/foob\*r`,
}, {
	summary: "Conflicting globs and plain copies",
	input: map[string]string{
		"slices/mydir/mypkg1.yaml": `
			package: mypkg1
			slices:
				myslice:
					contents:
						/file/foobar:
		`,
		"slices/mydir/mypkg2.yaml": `
			package: mypkg2
			slices:
				myslice:
					contents:
						/file/foob*r:
		`,
	},
	relerror: `slices mypkg1_myslice and mypkg2_myslice conflict on /file/foobar and /file/foob\*r`,
}, {
	summary: "Conflicting matching globs",
	input: map[string]string{
		"slices/mydir/mypkg1.yaml": `
			package: mypkg1
			slices:
				myslice:
					contents:
						/file/foob*r:
		`,
		"slices/mydir/mypkg2.yaml": `
			package: mypkg2
			slices:
				myslice:
					contents:
						/file/foob*r:
		`,
	},
	relerror: `slices mypkg1_myslice and mypkg2_myslice conflict on /file/foob\*r`,
}, {
	summary: "Conflicting globs in same package is okay",
	input: map[string]string{
		"slices/mydir/mypkg.yaml": `
			package: mypkg
			slices:
				myslice1:
					contents:
						/file/foob*r:
						/file/f*r:
				myslice2:
					contents:
						/file/foob*r:
						/file/f*obar:
		`,
	},
}, {
	summary: "Invalid glob options",
	input: map[string]string{
		"slices/mydir/mypkg.yaml": `
			package: mypkg
			slices:
				myslice:
					contents:
						/file/foob*r: {text: foo}
		`,
	},
	relerror: `slice mypkg_myslice path /file/foob\*r has invalid wildcard options`,
}, {
	summary: "Until is an okay option for globs",
	input: map[string]string{
		"slices/mydir/mypkg.yaml": `
			package: mypkg
			slices:
				myslice:
					contents:
						/file/foob*r: {until: mutate}
		`,
	},
}, {
	summary: "Mutable does not work for directories extractions",
	input: map[string]string{
		"slices/mydir/mypkg.yaml": `
			package: mypkg
			slices:
				myslice:
					contents:
						/path/: {mutable: true}
		`,
	},
	relerror: `slice mypkg_myslice mutable is not a regular file: /path/`,
}, {
	summary: "Mutable does not work for directory making",
	input: map[string]string{
		"slices/mydir/mypkg.yaml": `
			package: mypkg
			slices:
				myslice:
					contents:
						/path/: {make: true, mutable: true}
		`,
	},
	relerror: `slice mypkg_myslice mutable is not a regular file: /path/`,
}, {
	summary: "Mutable does not work for symlinks",
	input: map[string]string{
		"slices/mydir/mypkg.yaml": `
			package: mypkg
			slices:
				myslice:
					contents:
						/path: {symlink: /other, mutable: true}
		`,
	},
	relerror: `slice mypkg_myslice mutable is not a regular file: /path`,
}, {
	summary: "Until checks its value for validity",
	input: map[string]string{
		"slices/mydir/mypkg.yaml": `
			package: mypkg
			slices:
				myslice:
					contents:
						/path: {until: foo}
		`,
	},
	relerror: `slice mypkg_myslice has invalid 'until' for path /path: "foo"`,
}, {
	summary: "Arch checks its value for validity",
	input: map[string]string{
		"slices/mydir/mypkg.yaml": `
			package: mypkg
			slices:
				myslice:
					contents:
						/path: {arch: foo}
		`,
	},
	relerror: `slice mypkg_myslice has invalid 'arch' for path /path: "foo"`,
}, {
	summary: "Arch checks its value for validity",
	input: map[string]string{
		"slices/mydir/mypkg.yaml": `
			package: mypkg
			slices:
				myslice:
					contents:
						/path: {arch: [i386, foo]}
		`,
	},
	relerror: `slice mypkg_myslice has invalid 'arch' for path /path: "foo"`,
}, {
	summary: "Single architecture selection",
	input: map[string]string{
		"slices/mydir/mypkg.yaml": `
			package: mypkg
			slices:
				myslice:
					contents:
						/path: {arch: i386}
		`,
	},
	release: &setup.Release{
		DefaultArchive: "ubuntu",

		Archives: map[string]*setup.Archive{
			"ubuntu": {
				Name:       "ubuntu",
				Version:    "22.04",
				Suites:     []string{"jammy"},
				Components: []string{"main", "universe"},
				PubKeys:    []*packet.PublicKey{testKey.PubKey},
			},
		},
		Packages: map[string]*setup.Package{
			"mypkg": {
				Archive: "ubuntu",
				Name:    "mypkg",
				Path:    "slices/mydir/mypkg.yaml",
				Slices: map[string]*setup.Slice{
					"myslice": {
						Package: "mypkg",
						Name:    "myslice",
						Contents: map[string]setup.PathInfo{
							"/path": {Kind: "copy", Arch: []string{"i386"}},
						},
					},
				},
			},
		},
	},
}, {
	summary: "Multiple architecture selection",
	input: map[string]string{
		"slices/mydir/mypkg.yaml": `
			package: mypkg
			slices:
				myslice:
					contents:
						/path: {arch: [i386, amd64]}
		`,
	},
	release: &setup.Release{
		DefaultArchive: "ubuntu",

		Archives: map[string]*setup.Archive{
			"ubuntu": {
				Name:       "ubuntu",
				Version:    "22.04",
				Suites:     []string{"jammy"},
				Components: []string{"main", "universe"},
				PubKeys:    []*packet.PublicKey{testKey.PubKey},
			},
		},
		Packages: map[string]*setup.Package{
			"mypkg": {
				Archive: "ubuntu",
				Name:    "mypkg",
				Path:    "slices/mydir/mypkg.yaml",
				Slices: map[string]*setup.Slice{
					"myslice": {
						Package: "mypkg",
						Name:    "myslice",
						Contents: map[string]setup.PathInfo{
							"/path": {Kind: "copy", Arch: []string{"i386", "amd64"}},
						},
					},
				},
			},
		},
	},
}, {
	summary: "Text can be empty",
	input: map[string]string{
		"slices/mydir/mypkg.yaml": `
			package: mypkg
			slices:
				myslice:
					contents:
						/nonempty: {text: "foo"}
						/empty: {text: ""}
		`,
	},
	release: &setup.Release{
		DefaultArchive: "ubuntu",

		Archives: map[string]*setup.Archive{
			"ubuntu": {
				Name:       "ubuntu",
				Version:    "22.04",
				Suites:     []string{"jammy"},
				Components: []string{"main", "universe"},
				PubKeys:    []*packet.PublicKey{testKey.PubKey},
			},
		},
		Packages: map[string]*setup.Package{
			"mypkg": {
				Archive: "ubuntu",
				Name:    "mypkg",
				Path:    "slices/mydir/mypkg.yaml",
				Slices: map[string]*setup.Slice{
					"myslice": {
						Package: "mypkg",
						Name:    "myslice",
						Contents: map[string]setup.PathInfo{
							"/nonempty": {Kind: "text", Info: "foo"},
							"/empty":    {Kind: "text", Info: ""},
						},
					},
				},
			},
		},
	},
}, {
	summary: "Multiple archives",
	input: map[string]string{
		"chisel.yaml": `
			format: v1
			archives:
				foo:
					version: 22.04
					components: [main, universe]
					suites: [jammy]
					default: true
					public-keys: [test-key]
				bar:
					version: 22.04
					components: [universe]
					suites: [jammy-updates]
					public-keys: [test-key]
			public-keys:
				test-key:
					id: ` + testKey.ID + `
					armor: |` + "\n" + testutil.PrefixEachLine(testKey.PubKeyArmor, "\t\t\t\t\t\t") + `
		`,
		"slices/mydir/mypkg.yaml": `
			package: mypkg
		`,
	},
	release: &setup.Release{
		DefaultArchive: "foo",

		Archives: map[string]*setup.Archive{
			"foo": {
				Name:       "foo",
				Version:    "22.04",
				Suites:     []string{"jammy"},
				Components: []string{"main", "universe"},
				PubKeys:    []*packet.PublicKey{testKey.PubKey},
			},
			"bar": {
				Name:       "bar",
				Version:    "22.04",
				Suites:     []string{"jammy-updates"},
				Components: []string{"universe"},
				PubKeys:    []*packet.PublicKey{testKey.PubKey},
			},
		},
		Packages: map[string]*setup.Package{
			"mypkg": {
				Archive: "foo",
				Name:    "mypkg",
				Path:    "slices/mydir/mypkg.yaml",
				Slices:  map[string]*setup.Slice{},
			},
		},
	},
}, {
	summary: "Extra fields in YAML are ignored (necessary for forward compatibility)",
	input: map[string]string{
		"chisel.yaml": `
			format: v1
			archives:
				ubuntu:
					version: 22.04
					components: [main, other]
					suites: [jammy, jammy-security]
					public-keys: [test-key]
					madeUpKey1: whatever
			madeUpKey2: whatever
			public-keys:
				test-key:
					id: ` + testKey.ID + `
					armor: |` + "\n" + testutil.PrefixEachLine(testKey.PubKeyArmor, "\t\t\t\t\t\t") + `
					madeUpKey6: whatever
		`,
		"slices/mydir/mypkg.yaml": `
			package: mypkg
			madeUpKey3: whatever
			slices:
				myslice:
					madeUpKey4: whatever
					contents:
						/path: {madeUpKey5: whatever}
		`,
	},
	release: &setup.Release{
		DefaultArchive: "ubuntu",

		Archives: map[string]*setup.Archive{
			"ubuntu": {
				Name:       "ubuntu",
				Version:    "22.04",
				Suites:     []string{"jammy", "jammy-security"},
				Components: []string{"main", "other"},
				PubKeys:    []*packet.PublicKey{testKey.PubKey},
			},
		},
		Packages: map[string]*setup.Package{
			"mypkg": {
				Archive: "ubuntu",
				Name:    "mypkg",
				Path:    "slices/mydir/mypkg.yaml",
				Slices: map[string]*setup.Slice{
					"myslice": {
						Package: "mypkg",
						Name:    "myslice",
						Contents: map[string]setup.PathInfo{
							"/path": {Kind: "copy"},
						},
					},
				},
			},
		},
	},
}, {
	summary: "Archives with public keys",
	input: map[string]string{
		"chisel.yaml": `
			format: v1
			archives:
				foo:
					version: 22.04
					components: [main, universe]
					suites: [jammy]
					public-keys: [extra-key]
					default: true
				bar:
					version: 22.04
					components: [universe]
					suites: [jammy-updates]
					public-keys: [test-key, extra-key]
			public-keys:
				extra-key:
					id: ` + extraTestKey.ID + `
					armor: |` + "\n" + testutil.PrefixEachLine(extraTestKey.PubKeyArmor, "\t\t\t\t\t\t") + `
				test-key:
					id: ` + testKey.ID + `
					armor: |` + "\n" + testutil.PrefixEachLine(testKey.PubKeyArmor, "\t\t\t\t\t\t") + `
		`,
		"slices/mydir/mypkg.yaml": `
			package: mypkg
		`,
	},
	release: &setup.Release{
		DefaultArchive: "foo",

		Archives: map[string]*setup.Archive{
			"foo": {
				Name:       "foo",
				Version:    "22.04",
				Suites:     []string{"jammy"},
				Components: []string{"main", "universe"},
				PubKeys:    []*packet.PublicKey{extraTestKey.PubKey},
			},
			"bar": {
				Name:       "bar",
				Version:    "22.04",
				Suites:     []string{"jammy-updates"},
				Components: []string{"universe"},
				PubKeys:    []*packet.PublicKey{testKey.PubKey, extraTestKey.PubKey},
			},
		},
		Packages: map[string]*setup.Package{
			"mypkg": {
				Archive: "foo",
				Name:    "mypkg",
				Path:    "slices/mydir/mypkg.yaml",
				Slices:  map[string]*setup.Slice{},
			},
		},
	},
}, {
	summary: "Archive without public keys",
	input: map[string]string{
		"chisel.yaml": `
			format: v1
			archives:
				foo:
					version: 22.04
					components: [main, universe]
					suites: [jammy]
					default: true
		`,
	},
	relerror: `chisel.yaml: archive "foo" missing public-keys field`,
}, {
	summary: "Unknown public key",
	input: map[string]string{
		"chisel.yaml": `
			format: v1
			archives:
				foo:
					version: 22.04
					components: [main, universe]
					suites: [jammy]
					public-keys: [extra-key]
					default: true
		`,
		"slices/mydir/mypkg.yaml": `
			package: mypkg
		`,
	},
	relerror: `chisel.yaml: archive "foo" refers to undefined public key "extra-key"`,
}, {
	summary: "Invalid public key",
	input: map[string]string{
		"chisel.yaml": `
			format: v1
			archives:
				foo:
					version: 22.04
					components: [main, universe]
					suites: [jammy]
					public-keys: [extra-key]
					default: true
			public-keys:
				extra-key:
					id: foo
					armor: |
						G. B. Shaw's Law:
							Those who can -- do.
							Those who can't -- teach.

						Martin's Extension:
							Those who cannot teach -- administrate.
		`,
		"slices/mydir/mypkg.yaml": `
			package: mypkg
		`,
	},
	relerror: `chisel.yaml: cannot decode public key "extra-key": cannot decode armored data`,
}, {
	summary: "Mismatched public key ID",
	input: map[string]string{
		"chisel.yaml": `
			format: v1
			archives:
				foo:
					version: 22.04
					components: [main, universe]
					suites: [jammy]
					public-keys: [extra-key]
					default: true
			public-keys:
				extra-key:
					id: ` + extraTestKey.ID + `
					armor: |` + "\n" + testutil.PrefixEachLine(testKey.PubKeyArmor, "\t\t\t\t\t\t") + `
		`,
		"slices/mydir/mypkg.yaml": `
			package: mypkg
		`,
	},
	relerror: `chisel.yaml: public key "extra-key" armor has incorrect ID: expected "9568570379BF1F43", got "854BAF1AA9D76600"`,
}, {
	summary: "Short package name",
	input: map[string]string{
		"slices/mydir/jq.yaml": `
			package: jq
			slices:
				bins:
					contents:
						/usr/bin/jq:
		`,
	},
	release: &setup.Release{
		DefaultArchive: "ubuntu",

		Archives: map[string]*setup.Archive{
			"ubuntu": {
				Name:       "ubuntu",
				Version:    "22.04",
				Suites:     []string{"jammy"},
				Components: []string{"main", "universe"},
				PubKeys:    []*packet.PublicKey{testKey.PubKey},
			},
		},
		Packages: map[string]*setup.Package{
			"jq": {
				Archive: "ubuntu",
				Name:    "jq",
				Path:    "slices/mydir/jq.yaml",
				Slices: map[string]*setup.Slice{
					"bins": {
						Package: "jq",
						Name:    "bins",
						Contents: map[string]setup.PathInfo{
							"/usr/bin/jq": {Kind: "copy"},
						},
					},
				},
			},
		},
	},
}, {
	summary: "Very short, invalid package name",
	input: map[string]string{
		"slices/mydir/a.yaml": `
			package: a
		`,
	},
	relerror: `invalid slice definition filename: "a.yaml"`,
}, {
	summary: "Package essentials with same package slice",
	input: map[string]string{
		"slices/mydir/mypkg.yaml": `
			package: mypkg
			essential:
				- mypkg_slice2
			slices:
				slice1:
				slice2:
				slice3:
					essential:
						- mypkg_slice1
						- mypkg_slice4
				slice4:
		`,
	},
	release: &setup.Release{
		DefaultArchive: "ubuntu",
		Archives: map[string]*setup.Archive{
			"ubuntu": {
				Name:       "ubuntu",
				Version:    "22.04",
				Suites:     []string{"jammy"},
				Components: []string{"main", "universe"},
				PubKeys:    []*packet.PublicKey{testKey.PubKey},
			},
		},
		Packages: map[string]*setup.Package{
			"mypkg": {
				Archive: "ubuntu",
				Name:    "mypkg",
				Path:    "slices/mydir/mypkg.yaml",
				Slices: map[string]*setup.Slice{
					"slice1": {
						Package: "mypkg",
						Name:    "slice1",
						Essential: []setup.SliceKey{
							{"mypkg", "slice2"},
						},
					},
					"slice2": {
						Package: "mypkg",
						Name:    "slice2",
					},
					"slice3": {
						Package: "mypkg",
						Name:    "slice3",
						Essential: []setup.SliceKey{
							{"mypkg", "slice2"},
							{"mypkg", "slice1"},
							{"mypkg", "slice4"},
						},
					},
					"slice4": {
						Package: "mypkg",
						Name:    "slice4",
						Essential: []setup.SliceKey{
							{"mypkg", "slice2"},
						},
					},
				},
			},
		},
	},
}, {
	summary: "Package essentials with slices from other packages",
	input: map[string]string{
		"slices/mydir/myotherpkg.yaml": `
			package: myotherpkg
			slices:
				slice1:
				slice2:
		`,
		"slices/mydir/mypkg.yaml": `
			package: mypkg
			essential:
				- myotherpkg_slice2
				- mypkg_slice2
			slices:
				slice1:
					essential:
						- myotherpkg_slice1
				slice2:
		`,
	},
	release: &setup.Release{
		DefaultArchive: "ubuntu",

		Archives: map[string]*setup.Archive{
			"ubuntu": {
				Name:       "ubuntu",
				Version:    "22.04",
				Suites:     []string{"jammy"},
				Components: []string{"main", "universe"},
				PubKeys:    []*packet.PublicKey{testKey.PubKey},
			},
		},
		Packages: map[string]*setup.Package{
			"mypkg": {
				Archive: "ubuntu",
				Name:    "mypkg",
				Path:    "slices/mydir/mypkg.yaml",
				Slices: map[string]*setup.Slice{
					"slice1": {
						Package: "mypkg",
						Name:    "slice1",
						Essential: []setup.SliceKey{
							{"myotherpkg", "slice2"},
							{"mypkg", "slice2"},
							{"myotherpkg", "slice1"},
						},
					},
					"slice2": {
						Package: "mypkg",
						Name:    "slice2",
						Essential: []setup.SliceKey{
							{"myotherpkg", "slice2"},
						},
					},
				},
			},
			"myotherpkg": {
				Archive: "ubuntu",
				Name:    "myotherpkg",
				Path:    "slices/mydir/myotherpkg.yaml",
				Slices: map[string]*setup.Slice{
					"slice1": {
						Package: "myotherpkg",
						Name:    "slice1",
					},
					"slice2": {
						Package: "myotherpkg",
						Name:    "slice2",
					},
				},
			},
		},
	},
}, {
	summary: "Package essentials loop",
	input: map[string]string{
		"slices/mydir/mypkg.yaml": `
			package: mypkg
			essential:
				- mypkg_slice1
				- mypkg_slice2
			slices:
				slice1:
				slice2:
		`,
	},
	relerror: "essential loop detected: mypkg_slice1, mypkg_slice2",
}, {
	summary: "Cannot add slice to itself as essential",
	input: map[string]string{
		"slices/mydir/mypkg.yaml": `
			package: mypkg
			slices:
				slice1:
					essential:
						- mypkg_slice1
		`,
	},
	relerror: `cannot add slice to itself as essential "mypkg_slice1" in slices/mydir/mypkg.yaml`,
}, {
	summary: "Package essentials clashes with slice essentials",
	input: map[string]string{
		"slices/mydir/mypkg.yaml": `
			package: mypkg
			essential:
				- mypkg_slice2
			slices:
				slice1:
					essential:
						- mypkg_slice2
				slice2:
		`,
	},
	relerror: `slice mypkg_slice1 defined with redundant essential slice: mypkg_slice2`,
}, {
	summary: "Duplicated slice essentials",
	input: map[string]string{
		"slices/mydir/mypkg.yaml": `
			package: mypkg
			slices:
				slice1:
					essential:
						- mypkg_slice2
						- mypkg_slice2
				slice2:
		`,
	},
	relerror: `slice mypkg_slice1 defined with redundant essential slice: mypkg_slice2`,
}, {
	summary: "Duplicated package essentials",
	input: map[string]string{
		"slices/mydir/mypkg.yaml": `
			package: mypkg
			essential:
				- mypkg_slice1
				- mypkg_slice1
			slices:
				slice1:
				slice2:
		`,
	},
	relerror: `package mypkg defined with redundant essential slice: mypkg_slice1`,
}, {
	summary: "Bad slice reference in slice essential",
	input: map[string]string{
		"slices/mydir/mypkg.yaml": `
			package: mypkg
			slices:
				slice1:
					essential:
						- mypkg-slice
		`,
	},
	relerror: `package "mypkg" has invalid essential slice reference: "mypkg-slice"`,
}, {
	summary: "Bad slice reference in package essential",
	input: map[string]string{
		"slices/mydir/mypkg.yaml": `
			package: mypkg
			essential:
				- mypkg-slice
			slices:
				slice1:
		`,
	},
	relerror: `package "mypkg" has invalid essential slice reference: "mypkg-slice"`,
}, {
	summary: "Glob clashes within same package",
	input: map[string]string{
		"slices/mydir/test-package.yaml": `
			package: test-package
			slices:
				myslice1:
					contents:
						/dir/**:
				myslice2:
					contents:
						/dir/file: {text: "foo"}
		`,
	},
<<<<<<< HEAD
	// TODO this should be an error because the content does not match.
}, {
	summary: "chisel-v1 is deprecated",
	input: map[string]string{
		"chisel.yaml": `
			format: chisel-v1
			archives:
				foo:
					version: 22.04
					components: [main, universe]
					suites: [jammy]
					v1-public-keys: [test-key]
					default: true
			v1-public-keys:
				test-key:
					id: ` + testKey.ID + `
					armor: |` + "\n" + testutil.PrefixEachLine(testKey.PubKeyArmor, "\t\t\t\t\t\t") + `
		`,
	},
	relerror: `chisel.yaml: unknown format "chisel-v1"`,
=======
	relerror: `slices test-package_myslice1 and test-package_myslice2 conflict on /dir/\*\* and /dir/file`,
}, {
	summary: "Specify generate: manifest",
	input: map[string]string{
		"slices/mydir/mypkg.yaml": `
			package: mypkg
			slices:
				myslice:
					contents:
						/dir/**: {generate: "manifest"}
		`,
	},
	release: &setup.Release{
		DefaultArchive: "ubuntu",

		Archives: map[string]*setup.Archive{
			"ubuntu": {
				Name:       "ubuntu",
				Version:    "22.04",
				Suites:     []string{"jammy"},
				Components: []string{"main", "universe"},
				PubKeys:    []*packet.PublicKey{testKey.PubKey},
			},
		},
		Packages: map[string]*setup.Package{
			"mypkg": {
				Archive: "ubuntu",
				Name:    "mypkg",
				Path:    "slices/mydir/mypkg.yaml",
				Slices: map[string]*setup.Slice{
					"myslice": {
						Package: "mypkg",
						Name:    "myslice",
						Contents: map[string]setup.PathInfo{
							"/dir/**": {Kind: "generate", Generate: "manifest"},
						},
					},
				},
			},
		},
	},
	selslices: []setup.SliceKey{{"mypkg", "myslice"}},
	selection: &setup.Selection{
		Slices: []*setup.Slice{{
			Package: "mypkg",
			Name:    "myslice",
			Contents: map[string]setup.PathInfo{
				"/dir/**": {Kind: "generate", Generate: "manifest"},
			},
		}},
	},
}, {
	summary: "Can specify generate with bogus value but cannot select those slices",
	input: map[string]string{
		"slices/mydir/mypkg.yaml": `
			package: mypkg
			slices:
				myslice:
					contents:
						/dir/**: {generate: "foo"}
		`,
	},
	release: &setup.Release{
		DefaultArchive: "ubuntu",

		Archives: map[string]*setup.Archive{
			"ubuntu": {
				Name:       "ubuntu",
				Version:    "22.04",
				Suites:     []string{"jammy"},
				Components: []string{"main", "universe"},
				PubKeys:    []*packet.PublicKey{testKey.PubKey},
			},
		},
		Packages: map[string]*setup.Package{
			"mypkg": {
				Archive: "ubuntu",
				Name:    "mypkg",
				Path:    "slices/mydir/mypkg.yaml",
				Slices: map[string]*setup.Slice{
					"myslice": {
						Package: "mypkg",
						Name:    "myslice",
						Contents: map[string]setup.PathInfo{
							"/dir/**": {Kind: "generate", Generate: "foo"},
						},
					},
				},
			},
		},
	},
	selslices: []setup.SliceKey{{"mypkg", "myslice"}},
	selerror:  `slice mypkg_myslice has invalid 'generate' for path /dir/\*\*: "foo", consider an update if available`,
}, {
	summary: "Paths with generate: manifest must have trailing /**",
	input: map[string]string{
		"slices/mydir/mypkg.yaml": `
			package: mypkg
			slices:
				myslice:
					contents:
						/path/: {generate: "manifest"}
		`,
	},
	relerror: `slice mypkg_myslice has invalid generate path: /path/ does not end with /\*\*`,
}, {
	summary: "Paths with generate: manifest must not have any other wildcard except the trailing **",
	input: map[string]string{
		"slices/mydir/mypkg.yaml": `
			package: mypkg
			slices:
				myslice:
					contents:
						/pat*h/to/dir/**: {generate: "manifest"}
		`,
	},
	relerror: `slice mypkg_myslice has invalid generate path: /pat\*h/to/dir/\*\* contains wildcard characters in addition to trailing \*\*`,
}, {
	summary: "Same paths conflict if one is generate and the other is not",
	input: map[string]string{
		"slices/mydir/mypkg.yaml": `
			package: mypkg
			slices:
				myslice:
					contents:
						/path/**: {generate: "manifest"}
		`,
		"slices/mydir/mypkg2.yaml": `
			package: mypkg2
			slices:
				myslice:
					contents:
						/path/**:
		`,
	},
	relerror: `slices mypkg_myslice and mypkg2_myslice conflict on /path/\*\*`,
}, {
	summary: "Generate paths can be the same across packages",
	input: map[string]string{
		"slices/mydir/mypkg.yaml": `
			package: mypkg
			slices:
				myslice:
					contents:
						/path/**: {generate: manifest}
		`,
		"slices/mydir/mypkg2.yaml": `
			package: mypkg2
			slices:
				myslice:
					contents:
						/path/**: {generate: manifest}
		`,
	},
	release: &setup.Release{
		DefaultArchive: "ubuntu",

		Archives: map[string]*setup.Archive{
			"ubuntu": {
				Name:       "ubuntu",
				Version:    "22.04",
				Suites:     []string{"jammy"},
				Components: []string{"main", "universe"},
				PubKeys:    []*packet.PublicKey{testKey.PubKey},
			},
		},
		Packages: map[string]*setup.Package{
			"mypkg": {
				Archive: "ubuntu",
				Name:    "mypkg",
				Path:    "slices/mydir/mypkg.yaml",
				Slices: map[string]*setup.Slice{
					"myslice": {
						Package: "mypkg",
						Name:    "myslice",
						Contents: map[string]setup.PathInfo{
							"/path/**": {Kind: "generate", Generate: "manifest"},
						},
					},
				},
			},
			"mypkg2": {
				Archive: "ubuntu",
				Name:    "mypkg2",
				Path:    "slices/mydir/mypkg2.yaml",
				Slices: map[string]*setup.Slice{
					"myslice": {
						Package: "mypkg2",
						Name:    "myslice",
						Contents: map[string]setup.PathInfo{
							"/path/**": {Kind: "generate", Generate: "manifest"},
						},
					},
				},
			},
		},
	},
}, {
	summary: "Generate paths cannot conflict with any other path",
	input: map[string]string{
		"slices/mydir/mypkg.yaml": `
			package: mypkg
			slices:
				myslice:
					contents:
						/path/**: {generate: manifest}
						/path/file:
		`,
	},
	relerror: `slices mypkg_myslice and mypkg_myslice conflict on /path/\*\* and /path/file`,
}, {
	summary: "Generate paths cannot conflict with any other path across slices",
	input: map[string]string{
		"slices/mydir/mypkg.yaml": `
			package: mypkg
			slices:
				myslice1:
					contents:
						/path/file:
				myslice2:
					contents:
						/path/**: {generate: manifest}
		`,
	},
	relerror: `slices mypkg_myslice1 and mypkg_myslice2 conflict on /path/file and /path/\*\*`,
}, {
	summary: "Generate paths conflict with other generate paths",
	input: map[string]string{
		"slices/mydir/mypkg.yaml": `
			package: mypkg
			slices:
				myslice1:
					contents:
						/path/subdir/**: {generate: manifest}
				myslice2:
					contents:
						/path/**: {generate: manifest}
		`,
	},
	relerror: `slices mypkg_myslice1 and mypkg_myslice2 conflict on /path/subdir/\*\* and /path/\*\*`,
}, {
	summary: `No other options in "generate" paths`,
	input: map[string]string{
		"slices/mydir/mypkg.yaml": `
			package: mypkg
			slices:
				myslice:
					contents:
						/path/**: {generate: "manifest", until: mutate}
		`,
	},
	relerror: `slice mypkg_myslice path /path/\*\* has invalid generate options`,
>>>>>>> 33bed220
}}

var defaultChiselYaml = `
	format: v1
	archives:
		ubuntu:
			version: 22.04
			components: [main, universe]
			public-keys: [test-key]
	public-keys:
		test-key:
			id: ` + testKey.ID + `
			armor: |` + "\n" + testutil.PrefixEachLine(testKey.PubKeyArmor, "\t\t\t\t\t\t") + `
`

func (s *S) TestParseRelease(c *C) {
	for _, test := range setupTests {
		c.Logf("Summary: %s", test.summary)

		if _, ok := test.input["chisel.yaml"]; !ok {
			test.input["chisel.yaml"] = string(defaultChiselYaml)
		}

		dir := c.MkDir()
		for path, data := range test.input {
			fpath := filepath.Join(dir, path)
			err := os.MkdirAll(filepath.Dir(fpath), 0755)
			c.Assert(err, IsNil)
			err = os.WriteFile(fpath, testutil.Reindent(data), 0644)
			c.Assert(err, IsNil)
		}

		release, err := setup.ReadRelease(dir)
		if err != nil || test.relerror != "" {
			if test.relerror != "" {
				c.Assert(err, ErrorMatches, test.relerror)
				continue
			} else {
				c.Assert(err, IsNil)
			}
		}

		c.Assert(release.Path, Equals, dir)
		release.Path = ""

		if test.release != nil {
			c.Assert(release, DeepEquals, test.release)
		}

		if test.selslices != nil {
			selection, err := setup.Select(release, test.selslices)
			if test.selerror != "" {
				c.Assert(err, ErrorMatches, test.selerror)
				continue
			} else {
				c.Assert(err, IsNil)
			}
			c.Assert(selection.Release, Equals, release)
			selection.Release = nil
			if test.selection != nil {
				c.Assert(selection, DeepEquals, test.selection)
			}
		}
	}
}

func (s *S) TestPackageMarshalYAML(c *C) {
	for _, test := range setupTests {
		c.Logf("Summary: %s", test.summary)

		if test.relerror == "" || test.release == nil {
			continue
		}

		data, ok := test.input["chisel.yaml"]
		if !ok {
			data = defaultChiselYaml
		}

		dir := c.MkDir()
		// Write chisel.yaml.
		fpath := filepath.Join(dir, "chisel.yaml")
		err := os.WriteFile(fpath, testutil.Reindent(data), 0644)
		c.Assert(err, IsNil)
		// Write the packages YAML.
		for _, pkg := range test.release.Packages {
			fpath = filepath.Join(dir, pkg.Path)
			err = os.MkdirAll(filepath.Dir(fpath), 0755)
			c.Assert(err, IsNil)
			pkgData, err := yaml.Marshal(pkg)
			c.Assert(err, IsNil)
			err = os.WriteFile(fpath, testutil.Reindent(string(pkgData)), 0644)
			c.Assert(err, IsNil)
		}

		release, err := setup.ReadRelease(dir)
		c.Assert(err, IsNil)

		release.Path = ""
		c.Assert(release, DeepEquals, test.release)
	}
}

func (s *S) TestPackageYAMLFormat(c *C) {
	var tests = []struct {
		summary  string
		input    map[string]string
		expected map[string]string
	}{{
		summary: "Basic slice",
		input: map[string]string{
			"slices/mypkg.yaml": `
				package: mypkg
				archive: ubuntu
				slices:
					myslice:
						contents:
							/dir/file: {}
			`,
		},
	}, {
		summary: "All types of paths",
		input: map[string]string{
			"slices/mypkg.yaml": `
				package: mypkg
				archive: ubuntu
				slices:
					myslice:
						contents:
							/dir/arch-specific*: {arch: [amd64, arm64, i386]}
							/dir/copy: {copy: /dir/file}
							/dir/empty-file: {text: ""}
							/dir/glob*: {}
							/dir/mutable: {text: TODO, mutable: true, arch: riscv64}
							/dir/other-file: {}
							/dir/sub-dir/: {make: true, mode: 0644}
							/dir/symlink: {symlink: /dir/file}
							/dir/until: {until: mutate}
						mutate: |
							# Test multi-line string.
							content.write("/dir/mutable", foo)
			`,
		},
	}, {
		summary: "Global and per-slice essentials",
		input: map[string]string{
			"slices/mypkg.yaml": `
				package: mypkg
				archive: ubuntu
				essential:
					- mypkg_myslice3
				slices:
					myslice1:
						essential:
							- mypkg_myslice2
						contents:
							/dir/file1: {}
					myslice2:
						contents:
							/dir/file2: {}
					myslice3:
						contents:
							/dir/file3: {}
			`,
		},
		expected: map[string]string{
			"slices/mypkg.yaml": `
				package: mypkg
				archive: ubuntu
				slices:
					myslice1:
						essential:
							- mypkg_myslice3
							- mypkg_myslice2
						contents:
							/dir/file1: {}
					myslice2:
						essential:
							- mypkg_myslice3
						contents:
							/dir/file2: {}
					myslice3:
						contents:
							/dir/file3: {}
			`,
		},
	}}

	for _, test := range tests {
		c.Logf("Summary: %s", test.summary)

		if _, ok := test.input["chisel.yaml"]; !ok {
			test.input["chisel.yaml"] = defaultChiselYaml
		}

		dir := c.MkDir()
		for path, data := range test.input {
			fpath := filepath.Join(dir, path)
			err := os.MkdirAll(filepath.Dir(fpath), 0755)
			c.Assert(err, IsNil)
			err = os.WriteFile(fpath, testutil.Reindent(data), 0644)
			c.Assert(err, IsNil)
		}

		release, err := setup.ReadRelease(dir)
		c.Assert(err, IsNil)

		if test.expected == nil {
			test.expected = test.input
		}
		for _, pkg := range release.Packages {
			data, err := yaml.Marshal(pkg)
			c.Assert(err, IsNil)
			expected := string(testutil.Reindent(test.expected[pkg.Path]))
			c.Assert(strings.TrimSpace(string(data)), Equals, strings.TrimSpace(expected))
		}
	}
}

var sliceKeyTests = []struct {
	input    string
	expected setup.SliceKey
	err      string
}{{
	input:    "foo_bar",
	expected: setup.SliceKey{Package: "foo", Slice: "bar"},
}, {
	input:    "fo_bar",
	expected: setup.SliceKey{Package: "fo", Slice: "bar"},
}, {
	input:    "1234_bar",
	expected: setup.SliceKey{Package: "1234", Slice: "bar"},
}, {
	input:    "foo1.1-2-3_bar",
	expected: setup.SliceKey{Package: "foo1.1-2-3", Slice: "bar"},
}, {
	input:    "foo-pkg_dashed-slice-name",
	expected: setup.SliceKey{Package: "foo-pkg", Slice: "dashed-slice-name"},
}, {
	input:    "foo+_bar",
	expected: setup.SliceKey{Package: "foo+", Slice: "bar"},
}, {
	input:    "foo_slice123",
	expected: setup.SliceKey{Package: "foo", Slice: "slice123"},
}, {
	input:    "g++_bins",
	expected: setup.SliceKey{Package: "g++", Slice: "bins"},
}, {
	input:    "a+_bar",
	expected: setup.SliceKey{Package: "a+", Slice: "bar"},
}, {
	input:    "a._bar",
	expected: setup.SliceKey{Package: "a.", Slice: "bar"},
}, {
	input: "foo_ba",
	err:   `invalid slice reference: "foo_ba"`,
}, {
	input: "f_bar",
	err:   `invalid slice reference: "f_bar"`,
}, {
	input: "1234_789",
	err:   `invalid slice reference: "1234_789"`,
}, {
	input: "foo_bar.x.y",
	err:   `invalid slice reference: "foo_bar.x.y"`,
}, {
	input: "foo-_-bar",
	err:   `invalid slice reference: "foo-_-bar"`,
}, {
	input: "foo_bar-",
	err:   `invalid slice reference: "foo_bar-"`,
}, {
	input: "foo-_bar",
	err:   `invalid slice reference: "foo-_bar"`,
}, {
	input: "-foo_bar",
	err:   `invalid slice reference: "-foo_bar"`,
}, {
	input: "foo_bar_baz",
	err:   `invalid slice reference: "foo_bar_baz"`,
}, {
	input: "a-_bar",
	err:   `invalid slice reference: "a-_bar"`,
}, {
	input: "+++_bar",
	err:   `invalid slice reference: "\+\+\+_bar"`,
}, {
	input: "..._bar",
	err:   `invalid slice reference: "\.\.\._bar"`,
}, {
	input: "white space_no-whitespace",
	err:   `invalid slice reference: "white space_no-whitespace"`,
}}

func (s *S) TestParseSliceKey(c *C) {
	for _, test := range sliceKeyTests {
		key, err := setup.ParseSliceKey(test.input)
		if test.err != "" {
			c.Assert(err, ErrorMatches, test.err)
			continue
		}
		c.Assert(err, IsNil)
		c.Assert(key, DeepEquals, test.expected)
	}
}<|MERGE_RESOLUTION|>--- conflicted
+++ resolved
@@ -1309,8 +1309,258 @@
 						/dir/file: {text: "foo"}
 		`,
 	},
-<<<<<<< HEAD
-	// TODO this should be an error because the content does not match.
+	relerror: `slices test-package_myslice1 and test-package_myslice2 conflict on /dir/\*\* and /dir/file`,
+}, {
+	summary: "Specify generate: manifest",
+	input: map[string]string{
+		"slices/mydir/mypkg.yaml": `
+			package: mypkg
+			slices:
+				myslice:
+					contents:
+						/dir/**: {generate: "manifest"}
+		`,
+	},
+	release: &setup.Release{
+		DefaultArchive: "ubuntu",
+
+		Archives: map[string]*setup.Archive{
+			"ubuntu": {
+				Name:       "ubuntu",
+				Version:    "22.04",
+				Suites:     []string{"jammy"},
+				Components: []string{"main", "universe"},
+				PubKeys:    []*packet.PublicKey{testKey.PubKey},
+			},
+		},
+		Packages: map[string]*setup.Package{
+			"mypkg": {
+				Archive: "ubuntu",
+				Name:    "mypkg",
+				Path:    "slices/mydir/mypkg.yaml",
+				Slices: map[string]*setup.Slice{
+					"myslice": {
+						Package: "mypkg",
+						Name:    "myslice",
+						Contents: map[string]setup.PathInfo{
+							"/dir/**": {Kind: "generate", Generate: "manifest"},
+						},
+					},
+				},
+			},
+		},
+	},
+	selslices: []setup.SliceKey{{"mypkg", "myslice"}},
+	selection: &setup.Selection{
+		Slices: []*setup.Slice{{
+			Package: "mypkg",
+			Name:    "myslice",
+			Contents: map[string]setup.PathInfo{
+				"/dir/**": {Kind: "generate", Generate: "manifest"},
+			},
+		}},
+	},
+}, {
+	summary: "Can specify generate with bogus value but cannot select those slices",
+	input: map[string]string{
+		"slices/mydir/mypkg.yaml": `
+			package: mypkg
+			slices:
+				myslice:
+					contents:
+						/dir/**: {generate: "foo"}
+		`,
+	},
+	release: &setup.Release{
+		DefaultArchive: "ubuntu",
+
+		Archives: map[string]*setup.Archive{
+			"ubuntu": {
+				Name:       "ubuntu",
+				Version:    "22.04",
+				Suites:     []string{"jammy"},
+				Components: []string{"main", "universe"},
+				PubKeys:    []*packet.PublicKey{testKey.PubKey},
+			},
+		},
+		Packages: map[string]*setup.Package{
+			"mypkg": {
+				Archive: "ubuntu",
+				Name:    "mypkg",
+				Path:    "slices/mydir/mypkg.yaml",
+				Slices: map[string]*setup.Slice{
+					"myslice": {
+						Package: "mypkg",
+						Name:    "myslice",
+						Contents: map[string]setup.PathInfo{
+							"/dir/**": {Kind: "generate", Generate: "foo"},
+						},
+					},
+				},
+			},
+		},
+	},
+	selslices: []setup.SliceKey{{"mypkg", "myslice"}},
+	selerror:  `slice mypkg_myslice has invalid 'generate' for path /dir/\*\*: "foo", consider an update if available`,
+}, {
+	summary: "Paths with generate: manifest must have trailing /**",
+	input: map[string]string{
+		"slices/mydir/mypkg.yaml": `
+			package: mypkg
+			slices:
+				myslice:
+					contents:
+						/path/: {generate: "manifest"}
+		`,
+	},
+	relerror: `slice mypkg_myslice has invalid generate path: /path/ does not end with /\*\*`,
+}, {
+	summary: "Paths with generate: manifest must not have any other wildcard except the trailing **",
+	input: map[string]string{
+		"slices/mydir/mypkg.yaml": `
+			package: mypkg
+			slices:
+				myslice:
+					contents:
+						/pat*h/to/dir/**: {generate: "manifest"}
+		`,
+	},
+	relerror: `slice mypkg_myslice has invalid generate path: /pat\*h/to/dir/\*\* contains wildcard characters in addition to trailing \*\*`,
+}, {
+	summary: "Same paths conflict if one is generate and the other is not",
+	input: map[string]string{
+		"slices/mydir/mypkg.yaml": `
+			package: mypkg
+			slices:
+				myslice:
+					contents:
+						/path/**: {generate: "manifest"}
+		`,
+		"slices/mydir/mypkg2.yaml": `
+			package: mypkg2
+			slices:
+				myslice:
+					contents:
+						/path/**:
+		`,
+	},
+	relerror: `slices mypkg_myslice and mypkg2_myslice conflict on /path/\*\*`,
+}, {
+	summary: "Generate paths can be the same across packages",
+	input: map[string]string{
+		"slices/mydir/mypkg.yaml": `
+			package: mypkg
+			slices:
+				myslice:
+					contents:
+						/path/**: {generate: manifest}
+		`,
+		"slices/mydir/mypkg2.yaml": `
+			package: mypkg2
+			slices:
+				myslice:
+					contents:
+						/path/**: {generate: manifest}
+		`,
+	},
+	release: &setup.Release{
+		DefaultArchive: "ubuntu",
+
+		Archives: map[string]*setup.Archive{
+			"ubuntu": {
+				Name:       "ubuntu",
+				Version:    "22.04",
+				Suites:     []string{"jammy"},
+				Components: []string{"main", "universe"},
+				PubKeys:    []*packet.PublicKey{testKey.PubKey},
+			},
+		},
+		Packages: map[string]*setup.Package{
+			"mypkg": {
+				Archive: "ubuntu",
+				Name:    "mypkg",
+				Path:    "slices/mydir/mypkg.yaml",
+				Slices: map[string]*setup.Slice{
+					"myslice": {
+						Package: "mypkg",
+						Name:    "myslice",
+						Contents: map[string]setup.PathInfo{
+							"/path/**": {Kind: "generate", Generate: "manifest"},
+						},
+					},
+				},
+			},
+			"mypkg2": {
+				Archive: "ubuntu",
+				Name:    "mypkg2",
+				Path:    "slices/mydir/mypkg2.yaml",
+				Slices: map[string]*setup.Slice{
+					"myslice": {
+						Package: "mypkg2",
+						Name:    "myslice",
+						Contents: map[string]setup.PathInfo{
+							"/path/**": {Kind: "generate", Generate: "manifest"},
+						},
+					},
+				},
+			},
+		},
+	},
+}, {
+	summary: "Generate paths cannot conflict with any other path",
+	input: map[string]string{
+		"slices/mydir/mypkg.yaml": `
+			package: mypkg
+			slices:
+				myslice:
+					contents:
+						/path/**: {generate: manifest}
+						/path/file:
+		`,
+	},
+	relerror: `slices mypkg_myslice and mypkg_myslice conflict on /path/\*\* and /path/file`,
+}, {
+	summary: "Generate paths cannot conflict with any other path across slices",
+	input: map[string]string{
+		"slices/mydir/mypkg.yaml": `
+			package: mypkg
+			slices:
+				myslice1:
+					contents:
+						/path/file:
+				myslice2:
+					contents:
+						/path/**: {generate: manifest}
+		`,
+	},
+	relerror: `slices mypkg_myslice1 and mypkg_myslice2 conflict on /path/file and /path/\*\*`,
+}, {
+	summary: "Generate paths conflict with other generate paths",
+	input: map[string]string{
+		"slices/mydir/mypkg.yaml": `
+			package: mypkg
+			slices:
+				myslice1:
+					contents:
+						/path/subdir/**: {generate: manifest}
+				myslice2:
+					contents:
+						/path/**: {generate: manifest}
+		`,
+	},
+	relerror: `slices mypkg_myslice1 and mypkg_myslice2 conflict on /path/subdir/\*\* and /path/\*\*`,
+}, {
+	summary: `No other options in "generate" paths`,
+	input: map[string]string{
+		"slices/mydir/mypkg.yaml": `
+			package: mypkg
+			slices:
+				myslice:
+					contents:
+						/path/**: {generate: "manifest", until: mutate}
+		`,
+	},
+	relerror: `slice mypkg_myslice path /path/\*\* has invalid generate options`,
 }, {
 	summary: "chisel-v1 is deprecated",
 	input: map[string]string{
@@ -1330,270 +1580,16 @@
 		`,
 	},
 	relerror: `chisel.yaml: unknown format "chisel-v1"`,
-=======
-	relerror: `slices test-package_myslice1 and test-package_myslice2 conflict on /dir/\*\* and /dir/file`,
-}, {
-	summary: "Specify generate: manifest",
-	input: map[string]string{
-		"slices/mydir/mypkg.yaml": `
-			package: mypkg
-			slices:
-				myslice:
-					contents:
-						/dir/**: {generate: "manifest"}
-		`,
-	},
-	release: &setup.Release{
-		DefaultArchive: "ubuntu",
-
-		Archives: map[string]*setup.Archive{
-			"ubuntu": {
-				Name:       "ubuntu",
-				Version:    "22.04",
-				Suites:     []string{"jammy"},
-				Components: []string{"main", "universe"},
-				PubKeys:    []*packet.PublicKey{testKey.PubKey},
-			},
-		},
-		Packages: map[string]*setup.Package{
-			"mypkg": {
-				Archive: "ubuntu",
-				Name:    "mypkg",
-				Path:    "slices/mydir/mypkg.yaml",
-				Slices: map[string]*setup.Slice{
-					"myslice": {
-						Package: "mypkg",
-						Name:    "myslice",
-						Contents: map[string]setup.PathInfo{
-							"/dir/**": {Kind: "generate", Generate: "manifest"},
-						},
-					},
-				},
-			},
-		},
-	},
-	selslices: []setup.SliceKey{{"mypkg", "myslice"}},
-	selection: &setup.Selection{
-		Slices: []*setup.Slice{{
-			Package: "mypkg",
-			Name:    "myslice",
-			Contents: map[string]setup.PathInfo{
-				"/dir/**": {Kind: "generate", Generate: "manifest"},
-			},
-		}},
-	},
-}, {
-	summary: "Can specify generate with bogus value but cannot select those slices",
-	input: map[string]string{
-		"slices/mydir/mypkg.yaml": `
-			package: mypkg
-			slices:
-				myslice:
-					contents:
-						/dir/**: {generate: "foo"}
-		`,
-	},
-	release: &setup.Release{
-		DefaultArchive: "ubuntu",
-
-		Archives: map[string]*setup.Archive{
-			"ubuntu": {
-				Name:       "ubuntu",
-				Version:    "22.04",
-				Suites:     []string{"jammy"},
-				Components: []string{"main", "universe"},
-				PubKeys:    []*packet.PublicKey{testKey.PubKey},
-			},
-		},
-		Packages: map[string]*setup.Package{
-			"mypkg": {
-				Archive: "ubuntu",
-				Name:    "mypkg",
-				Path:    "slices/mydir/mypkg.yaml",
-				Slices: map[string]*setup.Slice{
-					"myslice": {
-						Package: "mypkg",
-						Name:    "myslice",
-						Contents: map[string]setup.PathInfo{
-							"/dir/**": {Kind: "generate", Generate: "foo"},
-						},
-					},
-				},
-			},
-		},
-	},
-	selslices: []setup.SliceKey{{"mypkg", "myslice"}},
-	selerror:  `slice mypkg_myslice has invalid 'generate' for path /dir/\*\*: "foo", consider an update if available`,
-}, {
-	summary: "Paths with generate: manifest must have trailing /**",
-	input: map[string]string{
-		"slices/mydir/mypkg.yaml": `
-			package: mypkg
-			slices:
-				myslice:
-					contents:
-						/path/: {generate: "manifest"}
-		`,
-	},
-	relerror: `slice mypkg_myslice has invalid generate path: /path/ does not end with /\*\*`,
-}, {
-	summary: "Paths with generate: manifest must not have any other wildcard except the trailing **",
-	input: map[string]string{
-		"slices/mydir/mypkg.yaml": `
-			package: mypkg
-			slices:
-				myslice:
-					contents:
-						/pat*h/to/dir/**: {generate: "manifest"}
-		`,
-	},
-	relerror: `slice mypkg_myslice has invalid generate path: /pat\*h/to/dir/\*\* contains wildcard characters in addition to trailing \*\*`,
-}, {
-	summary: "Same paths conflict if one is generate and the other is not",
-	input: map[string]string{
-		"slices/mydir/mypkg.yaml": `
-			package: mypkg
-			slices:
-				myslice:
-					contents:
-						/path/**: {generate: "manifest"}
-		`,
-		"slices/mydir/mypkg2.yaml": `
-			package: mypkg2
-			slices:
-				myslice:
-					contents:
-						/path/**:
-		`,
-	},
-	relerror: `slices mypkg_myslice and mypkg2_myslice conflict on /path/\*\*`,
-}, {
-	summary: "Generate paths can be the same across packages",
-	input: map[string]string{
-		"slices/mydir/mypkg.yaml": `
-			package: mypkg
-			slices:
-				myslice:
-					contents:
-						/path/**: {generate: manifest}
-		`,
-		"slices/mydir/mypkg2.yaml": `
-			package: mypkg2
-			slices:
-				myslice:
-					contents:
-						/path/**: {generate: manifest}
-		`,
-	},
-	release: &setup.Release{
-		DefaultArchive: "ubuntu",
-
-		Archives: map[string]*setup.Archive{
-			"ubuntu": {
-				Name:       "ubuntu",
-				Version:    "22.04",
-				Suites:     []string{"jammy"},
-				Components: []string{"main", "universe"},
-				PubKeys:    []*packet.PublicKey{testKey.PubKey},
-			},
-		},
-		Packages: map[string]*setup.Package{
-			"mypkg": {
-				Archive: "ubuntu",
-				Name:    "mypkg",
-				Path:    "slices/mydir/mypkg.yaml",
-				Slices: map[string]*setup.Slice{
-					"myslice": {
-						Package: "mypkg",
-						Name:    "myslice",
-						Contents: map[string]setup.PathInfo{
-							"/path/**": {Kind: "generate", Generate: "manifest"},
-						},
-					},
-				},
-			},
-			"mypkg2": {
-				Archive: "ubuntu",
-				Name:    "mypkg2",
-				Path:    "slices/mydir/mypkg2.yaml",
-				Slices: map[string]*setup.Slice{
-					"myslice": {
-						Package: "mypkg2",
-						Name:    "myslice",
-						Contents: map[string]setup.PathInfo{
-							"/path/**": {Kind: "generate", Generate: "manifest"},
-						},
-					},
-				},
-			},
-		},
-	},
-}, {
-	summary: "Generate paths cannot conflict with any other path",
-	input: map[string]string{
-		"slices/mydir/mypkg.yaml": `
-			package: mypkg
-			slices:
-				myslice:
-					contents:
-						/path/**: {generate: manifest}
-						/path/file:
-		`,
-	},
-	relerror: `slices mypkg_myslice and mypkg_myslice conflict on /path/\*\* and /path/file`,
-}, {
-	summary: "Generate paths cannot conflict with any other path across slices",
-	input: map[string]string{
-		"slices/mydir/mypkg.yaml": `
-			package: mypkg
-			slices:
-				myslice1:
-					contents:
-						/path/file:
-				myslice2:
-					contents:
-						/path/**: {generate: manifest}
-		`,
-	},
-	relerror: `slices mypkg_myslice1 and mypkg_myslice2 conflict on /path/file and /path/\*\*`,
-}, {
-	summary: "Generate paths conflict with other generate paths",
-	input: map[string]string{
-		"slices/mydir/mypkg.yaml": `
-			package: mypkg
-			slices:
-				myslice1:
-					contents:
-						/path/subdir/**: {generate: manifest}
-				myslice2:
-					contents:
-						/path/**: {generate: manifest}
-		`,
-	},
-	relerror: `slices mypkg_myslice1 and mypkg_myslice2 conflict on /path/subdir/\*\* and /path/\*\*`,
-}, {
-	summary: `No other options in "generate" paths`,
-	input: map[string]string{
-		"slices/mydir/mypkg.yaml": `
-			package: mypkg
-			slices:
-				myslice:
-					contents:
-						/path/**: {generate: "manifest", until: mutate}
-		`,
-	},
-	relerror: `slice mypkg_myslice path /path/\*\* has invalid generate options`,
->>>>>>> 33bed220
 }}
 
 var defaultChiselYaml = `
-	format: v1
+	format: chisel-v1
 	archives:
 		ubuntu:
 			version: 22.04
 			components: [main, universe]
-			public-keys: [test-key]
-	public-keys:
+			v1-public-keys: [test-key]
+	v1-public-keys:
 		test-key:
 			id: ` + testKey.ID + `
 			armor: |` + "\n" + testutil.PrefixEachLine(testKey.PubKeyArmor, "\t\t\t\t\t\t") + `
