--- conflicted
+++ resolved
@@ -799,16 +799,23 @@
 		},
 	},
 }, {
-<<<<<<< HEAD
-	summary: "Two archives cannot have same priority",
-=======
 	summary: "Archive with suites unset",
->>>>>>> 022d771a
 	input: map[string]string{
 		"chisel.yaml": `
 			format: v1
 			archives:
-<<<<<<< HEAD
+				ubuntu:
+					version: 22.04
+					components: [main, other]
+		`,
+	},
+	relerror: `chisel.yaml: archive "ubuntu" missing suites field`,
+}, {
+	summary: "Two archives cannot have same priority",
+	input: map[string]string{
+		"chisel.yaml": `
+			format: v1
+			archives:
 				foo:
 					version: 22.04
 					components: [main, universe]
@@ -850,14 +857,6 @@
 		`,
 	},
 	relerror: `chisel.yaml: archive "foo" has invalid priority value of 10000`,
-=======
-				ubuntu:
-					version: 22.04
-					components: [main, other]
-		`,
-	},
-	relerror: `chisel.yaml: archive "ubuntu" missing suites field`,
->>>>>>> 022d771a
 }, {
 	summary: "Extra fields in YAML are ignored (necessary for forward compatibility)",
 	input: map[string]string{
