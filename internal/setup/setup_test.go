--- conflicted
+++ resolved
@@ -1064,16 +1064,6 @@
 	},
 	relerror: `invalid slice definition filename: "a.yaml"`,
 }, {
-<<<<<<< HEAD
-	summary: "Specify generate: manifest",
-	input: map[string]string{
-		"slices/mydir/mypkg.yaml": `
-			package: mypkg
-			slices:
-				myslice:
-					contents:
-						/path/**: {generate: "manifest"}
-=======
 	summary: "Package essentials with same package slice",
 	input: map[string]string{
 		"slices/mydir/mypkg.yaml": `
@@ -1088,15 +1078,10 @@
 						- mypkg_slice1
 						- mypkg_slice4
 				slice4:
->>>>>>> 6856584e
 		`,
 	},
 	release: &setup.Release{
 		DefaultArchive: "ubuntu",
-<<<<<<< HEAD
-
-=======
->>>>>>> 6856584e
 		Archives: map[string]*setup.Archive{
 			"ubuntu": {
 				Name:       "ubuntu",
@@ -1112,38 +1097,6 @@
 				Name:    "mypkg",
 				Path:    "slices/mydir/mypkg.yaml",
 				Slices: map[string]*setup.Slice{
-<<<<<<< HEAD
-					"myslice": {
-						Package: "mypkg",
-						Name:    "myslice",
-						Contents: map[string]setup.PathInfo{
-							"/path/**": {Kind: "generate", Generate: "manifest"},
-						},
-					},
-				},
-			},
-		},
-	},
-	selslices: []setup.SliceKey{{"mypkg", "myslice"}},
-	selection: &setup.Selection{
-		Slices: []*setup.Slice{{
-			Package: "mypkg",
-			Name:    "myslice",
-			Contents: map[string]setup.PathInfo{
-				"/path/**": {Kind: "generate", Generate: "manifest"},
-			},
-		}},
-	},
-}, {
-	summary: "Can specify generate with bogus value but cannot select those slices",
-	input: map[string]string{
-		"slices/mydir/mypkg.yaml": `
-			package: mypkg
-			slices:
-				myslice:
-					contents:
-						/path/**: {generate: "foo"}
-=======
 					"slice1": {
 						Package: "mypkg",
 						Name:    "slice1",
@@ -1194,7 +1147,6 @@
 					essential:
 						- myotherpkg_slice1
 				slice2:
->>>>>>> 6856584e
 		`,
 	},
 	release: &setup.Release{
@@ -1215,35 +1167,6 @@
 				Name:    "mypkg",
 				Path:    "slices/mydir/mypkg.yaml",
 				Slices: map[string]*setup.Slice{
-<<<<<<< HEAD
-					"myslice": {
-						Package: "mypkg",
-						Name:    "myslice",
-						Contents: map[string]setup.PathInfo{
-							"/path/**": {Kind: "generate", Generate: "foo"},
-						},
-					},
-				},
-			},
-		},
-	},
-	selslices: []setup.SliceKey{{"mypkg", "myslice"}},
-	selerror:  `slice mypkg_myslice has invalid 'generate' for path /path/\*\*: "foo", consider an update if available`,
-}, {
-	summary: "Paths with generate: manifest must have trailing /**",
-	input: map[string]string{
-		"slices/mydir/mypkg.yaml": `
-			package: mypkg
-			slices:
-				myslice:
-					contents:
-						/path/: {generate: "manifest"}
-		`,
-	},
-	relerror: `slice mypkg_myslice has invalid generate path /path/: does not end with /\*\*`,
-}, {
-	summary: "Paths with generate: manifest must not have any other wildcard except the trailing **",
-=======
 					"slice1": {
 						Package: "mypkg",
 						Name:    "slice1",
@@ -1295,40 +1218,10 @@
 	relerror: "essential loop detected: mypkg_slice1, mypkg_slice2",
 }, {
 	summary: "Cannot add slice to itself as essential",
->>>>>>> 6856584e
-	input: map[string]string{
-		"slices/mydir/mypkg.yaml": `
-			package: mypkg
-			slices:
-<<<<<<< HEAD
-				myslice:
-					contents:
-						/pat*h/to/dir/**: {generate: "manifest"}
-		`,
-	},
-	relerror: `slice mypkg_myslice has invalid generate path /pat\*h/to/dir/\*\*: contains wildcard characters in addition to trailing \*\*`,
-}, {
-	summary: "Same paths conflict if one is generate and the other is not",
-	input: map[string]string{
-		"slices/mydir/mypkg.yaml": `
-			package: mypkg
-			slices:
-				myslice:
-					contents:
-						/path/**: {generate: "manifest"}
-		`,
-		"slices/mydir/mypkg2.yaml": `
-			package: mypkg2
-			slices:
-				myslice:
-					contents:
-						/path/**:
-		`,
-	},
-	relerror: `slices mypkg_myslice and mypkg2_myslice conflict on /path/\*\*`,
-}, {
-	summary: "Generate paths can be the same across packages",
-=======
+	input: map[string]string{
+		"slices/mydir/mypkg.yaml": `
+			package: mypkg
+			slices:
 				slice1:
 					essential:
 						- mypkg_slice1
@@ -1352,12 +1245,197 @@
 	relerror: `slice mypkg_slice1 defined with redundant essential slice: mypkg_slice2`,
 }, {
 	summary: "Duplicated slice essentials",
->>>>>>> 6856584e
-	input: map[string]string{
-		"slices/mydir/mypkg.yaml": `
-			package: mypkg
-			slices:
-<<<<<<< HEAD
+	input: map[string]string{
+		"slices/mydir/mypkg.yaml": `
+			package: mypkg
+			slices:
+				slice1:
+					essential:
+						- mypkg_slice2
+						- mypkg_slice2
+				slice2:
+		`,
+	},
+	relerror: `slice mypkg_slice1 defined with redundant essential slice: mypkg_slice2`,
+}, {
+	summary: "Duplicated package essentials",
+	input: map[string]string{
+		"slices/mydir/mypkg.yaml": `
+			package: mypkg
+			essential:
+				- mypkg_slice1
+				- mypkg_slice1
+			slices:
+				slice1:
+				slice2:
+		`,
+	},
+	relerror: `package mypkg defined with redundant essential slice: mypkg_slice1`,
+}, {
+	summary: "Bad slice reference in slice essential",
+	input: map[string]string{
+		"slices/mydir/mypkg.yaml": `
+			package: mypkg
+			slices:
+				slice1:
+					essential:
+						- mypkg-slice
+		`,
+	},
+	relerror: `package "mypkg" has invalid essential slice reference: "mypkg-slice"`,
+}, {
+	summary: "Bad slice reference in package essential",
+	input: map[string]string{
+		"slices/mydir/mypkg.yaml": `
+			package: mypkg
+			essential:
+				- mypkg-slice
+			slices:
+				slice1:
+		`,
+	},
+	relerror: `package "mypkg" has invalid essential slice reference: "mypkg-slice"`,
+}, {
+	summary: "Specify generate: manifest",
+	input: map[string]string{
+		"slices/mydir/mypkg.yaml": `
+			package: mypkg
+			slices:
+				myslice:
+					contents:
+						/path/**: {generate: "manifest"}
+		`,
+	},
+	release: &setup.Release{
+		DefaultArchive: "ubuntu",
+
+		Archives: map[string]*setup.Archive{
+			"ubuntu": {
+				Name:       "ubuntu",
+				Version:    "22.04",
+				Suites:     []string{"jammy"},
+				Components: []string{"main", "universe"},
+				PubKeys:    []*packet.PublicKey{testKey.PubKey},
+			},
+		},
+		Packages: map[string]*setup.Package{
+			"mypkg": {
+				Archive: "ubuntu",
+				Name:    "mypkg",
+				Path:    "slices/mydir/mypkg.yaml",
+				Slices: map[string]*setup.Slice{
+					"myslice": {
+						Package: "mypkg",
+						Name:    "myslice",
+						Contents: map[string]setup.PathInfo{
+							"/path/**": {Kind: "generate", Generate: "manifest"},
+						},
+					},
+				},
+			},
+		},
+	},
+	selslices: []setup.SliceKey{{"mypkg", "myslice"}},
+	selection: &setup.Selection{
+		Slices: []*setup.Slice{{
+			Package: "mypkg",
+			Name:    "myslice",
+			Contents: map[string]setup.PathInfo{
+				"/path/**": {Kind: "generate", Generate: "manifest"},
+			},
+		}},
+	},
+}, {
+	summary: "Can specify generate with bogus value but cannot select those slices",
+	input: map[string]string{
+		"slices/mydir/mypkg.yaml": `
+			package: mypkg
+			slices:
+				myslice:
+					contents:
+						/path/**: {generate: "foo"}
+		`,
+	},
+	release: &setup.Release{
+		DefaultArchive: "ubuntu",
+
+		Archives: map[string]*setup.Archive{
+			"ubuntu": {
+				Name:       "ubuntu",
+				Version:    "22.04",
+				Suites:     []string{"jammy"},
+				Components: []string{"main", "universe"},
+				PubKeys:    []*packet.PublicKey{testKey.PubKey},
+			},
+		},
+		Packages: map[string]*setup.Package{
+			"mypkg": {
+				Archive: "ubuntu",
+				Name:    "mypkg",
+				Path:    "slices/mydir/mypkg.yaml",
+				Slices: map[string]*setup.Slice{
+					"myslice": {
+						Package: "mypkg",
+						Name:    "myslice",
+						Contents: map[string]setup.PathInfo{
+							"/path/**": {Kind: "generate", Generate: "foo"},
+						},
+					},
+				},
+			},
+		},
+	},
+	selslices: []setup.SliceKey{{"mypkg", "myslice"}},
+	selerror:  `slice mypkg_myslice has invalid 'generate' for path /path/\*\*: "foo", consider an update if available`,
+}, {
+	summary: "Paths with generate: manifest must have trailing /**",
+	input: map[string]string{
+		"slices/mydir/mypkg.yaml": `
+			package: mypkg
+			slices:
+				myslice:
+					contents:
+						/path/: {generate: "manifest"}
+		`,
+	},
+	relerror: `slice mypkg_myslice has invalid generate path /path/: does not end with /\*\*`,
+}, {
+	summary: "Paths with generate: manifest must not have any other wildcard except the trailing **",
+	input: map[string]string{
+		"slices/mydir/mypkg.yaml": `
+			package: mypkg
+			slices:
+				myslice:
+					contents:
+						/pat*h/to/dir/**: {generate: "manifest"}
+		`,
+	},
+	relerror: `slice mypkg_myslice has invalid generate path /pat\*h/to/dir/\*\*: contains wildcard characters in addition to trailing \*\*`,
+}, {
+	summary: "Same paths conflict if one is generate and the other is not",
+	input: map[string]string{
+		"slices/mydir/mypkg.yaml": `
+			package: mypkg
+			slices:
+				myslice:
+					contents:
+						/path/**: {generate: "manifest"}
+		`,
+		"slices/mydir/mypkg2.yaml": `
+			package: mypkg2
+			slices:
+				myslice:
+					contents:
+						/path/**:
+		`,
+	},
+	relerror: `slices mypkg_myslice and mypkg2_myslice conflict on /path/\*\*`,
+}, {
+	summary: "Generate paths can be the same across packages",
+	input: map[string]string{
+		"slices/mydir/mypkg.yaml": `
+			package: mypkg
+			slices:
 				myslice:
 					contents:
 						/path/**: {generate: manifest}
@@ -1428,37 +1506,10 @@
 	relerror: `slices mypkg_myslice and mypkg_myslice conflict on /path/file and /path/\*\*`,
 }, {
 	summary: "Generate paths cannot conflict with any other path across slices",
-=======
-				slice1:
-					essential:
-						- mypkg_slice2
-						- mypkg_slice2
-				slice2:
-		`,
-	},
-	relerror: `slice mypkg_slice1 defined with redundant essential slice: mypkg_slice2`,
-}, {
-	summary: "Duplicated package essentials",
-	input: map[string]string{
-		"slices/mydir/mypkg.yaml": `
-			package: mypkg
-			essential:
-				- mypkg_slice1
-				- mypkg_slice1
-			slices:
-				slice1:
-				slice2:
-		`,
-	},
-	relerror: `package mypkg defined with redundant essential slice: mypkg_slice1`,
-}, {
-	summary: "Bad slice reference in slice essential",
->>>>>>> 6856584e
-	input: map[string]string{
-		"slices/mydir/mypkg.yaml": `
-			package: mypkg
-			slices:
-<<<<<<< HEAD
+	input: map[string]string{
+		"slices/mydir/mypkg.yaml": `
+			package: mypkg
+			slices:
 				myslice1:
 					contents:
 						/path/file:
@@ -1480,26 +1531,6 @@
 		`,
 	},
 	relerror: `slice mypkg_myslice path /path/\*\* has invalid generate options`,
-=======
-				slice1:
-					essential:
-						- mypkg-slice
-		`,
-	},
-	relerror: `package "mypkg" has invalid essential slice reference: "mypkg-slice"`,
-}, {
-	summary: "Bad slice reference in package essential",
-	input: map[string]string{
-		"slices/mydir/mypkg.yaml": `
-			package: mypkg
-			essential:
-				- mypkg-slice
-			slices:
-				slice1:
-		`,
-	},
-	relerror: `package "mypkg" has invalid essential slice reference: "mypkg-slice"`,
->>>>>>> 6856584e
 }}
 
 var defaultChiselYaml = `
