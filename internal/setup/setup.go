package setup

import (
	"bytes"
	"fmt"
	"os"
	"path"
	"path/filepath"
	"regexp"
	"slices"
	"strings"

	"golang.org/x/crypto/openpgp/packet"
	"gopkg.in/yaml.v3"

	"github.com/canonical/chisel/internal/deb"
	"github.com/canonical/chisel/internal/pgputil"
	"github.com/canonical/chisel/internal/strdist"
)

// Release is a collection of package slices targeting a particular
// distribution version.
type Release struct {
	Path           string
	Packages       map[string]*Package
	Archives       map[string]*Archive
	DefaultArchive string
}

// Archive is the location from which binary packages are obtained.
type Archive struct {
	Name       string
	Version    string
	Suites     []string
	Components []string
	PubKeys    []*packet.PublicKey
}

// Package holds a collection of slices that represent parts of themselves.
type Package struct {
	Name    string
	Path    string
	Archive string
	Slices  map[string]*Slice
}

// Slice holds the details about a package slice.
type Slice struct {
	Package   string
	Name      string
	Essential []SliceKey
	Contents  map[string]PathInfo
	Scripts   SliceScripts
}

type SliceScripts struct {
	Mutate string
}

type PathKind string

const (
<<<<<<< HEAD
	DirPath     PathKind = "dir"
	CopyPath    PathKind = "copy"
	GlobPath    PathKind = "glob"
	TextPath    PathKind = "text"
	SymlinkPath PathKind = "symlink"
	// GeneratePath is a special kind of glob path with the following format:
	//   /slashed/path/to/dir/**
	// Wildcard characters can only appear at the end as **, and the path before
	// those wildcards must be a directory.
=======
	DirPath      PathKind = "dir"
	CopyPath     PathKind = "copy"
	GlobPath     PathKind = "glob"
	TextPath     PathKind = "text"
	SymlinkPath  PathKind = "symlink"
>>>>>>> 53c07850
	GeneratePath PathKind = "generate"

	// TODO Maybe in the future, for binary support.
	//Base64Path PathKind = "base64"
)

type PathUntil string

const (
	UntilNone   PathUntil = ""
	UntilMutate PathUntil = "mutate"
)

type GenerateKind string

const (
<<<<<<< HEAD
	// There are only two possible values of "generate" as of now:
	//   "" (empty)
	//   "manifest"
	// Empty value signifies that the path is not a GeneratePath.
=======
>>>>>>> 53c07850
	GenerateNone     GenerateKind = ""
	GenerateManifest GenerateKind = "manifest"
)

type PathInfo struct {
	// Disable ==.
	_ [0]func()

	Kind PathKind
	Info string
	Mode uint

	Mutable  bool
	Until    PathUntil
	Arch     []string
	Generate GenerateKind
}

// SameContent returns whether the path has the same content properties as some
// other path. In other words, the resulting file/dir entry is the same. The
// Mutable flag must also match, as that's a common agreement that the actual
// content is not well defined upfront.
func (pi *PathInfo) SameContent(other *PathInfo) bool {
	return (pi.Kind == other.Kind &&
		pi.Info == other.Info &&
		pi.Mode == other.Mode &&
		pi.Mutable == other.Mutable &&
		pi.Generate == other.Generate)
}

type SliceKey struct {
	Package string
	Slice   string
}

func (s *Slice) String() string   { return s.Package + "_" + s.Name }
func (s SliceKey) String() string { return s.Package + "_" + s.Slice }

// Selection holds the required configuration to create a Build for a selection
// of slices from a Release. It's still an abstract proposal in the sense that
// the real information coming from pacakges is still unknown, so referenced
// paths could potentially be missing, for example.
type Selection struct {
	Release *Release
	Slices  []*Slice
}

func ReadRelease(dir string) (*Release, error) {
	logDir := dir
	if strings.Contains(dir, "/.cache/") {
		logDir = filepath.Base(dir)
	}
	logf("Processing %s release...", logDir)

	release := &Release{
		Path:     dir,
		Packages: make(map[string]*Package),
	}

	release, err := readRelease(dir)
	if err != nil {
		return nil, err
	}

	err = release.validate()
	if err != nil {
		return nil, err
	}
	return release, nil
}

func (r *Release) validate() error {
	keys := []SliceKey(nil)
<<<<<<< HEAD
	paths := make(map[string]*Slice)
	// globs contains all glob paths including GeneratePath(s).
	globs := make(map[string]*Slice)
=======
>>>>>>> 53c07850

	// Check for info conflicts and prepare for following checks. A conflict
	// means that two slices attempt to extract different files or directories
	// to the same location.
	// Conflict validation is done without downloading packages which means that
	// if we are extracting content from different packages to the same location
	// we cannot be sure that it will be the same. On the contrary, content
	// extracted from the same package will never conflict because it is
	// guaranteed to be the same.
	// The above also means that generated content (e.g. text files, directories
	// with make:true) will always conflict with extracted content, because we
	// cannot validate that they are the same without downloading the package.
	paths := make(map[string]*Slice)
	conflictable := make(map[string]*Slice)
	for _, pkg := range r.Packages {
		for _, new := range pkg.Slices {
			keys = append(keys, SliceKey{pkg.Name, new.Name})
			for newPath, newInfo := range new.Contents {
				if old, ok := paths[newPath]; ok {
					oldInfo := old.Contents[newPath]
					// Note that if extracting content (CopyPath or GlobPath)
					// from the same package the content can never be in conflict.
					if !newInfo.SameContent(&oldInfo) || (newInfo.Kind == CopyPath || newInfo.Kind == GlobPath) && new.Package != old.Package {
						if old.Package > new.Package || old.Package == new.Package && old.Name > new.Name {
							old, new = new, old
						}
						return fmt.Errorf("slices %s and %s conflict on %s", old, new, newPath)
					}
					// Note: Because for conflict resolution we only check that
					// the created file would be the same and we know newInfo and
					// oldInfo produce the same one, we do not have to record
					// newInfo.
				} else {
<<<<<<< HEAD
					if newInfo.Kind == GlobPath || newInfo.Kind == GeneratePath {
						globs[newPath] = new
					}
=======
>>>>>>> 53c07850
					paths[newPath] = new
					if newInfo.Kind == GeneratePath || newInfo.Kind == GlobPath {
						conflictable[newPath] = new
					}
				}
			}
		}
	}

<<<<<<< HEAD
	// Check for cycles.
	_, err := order(r.Packages, keys)
	if err != nil {
		return err
	}

	// Check for glob conflicts.
	for newPath, new := range globs {
		for oldPath, old := range paths {
			// Same entry, no conflict.
			if new == old && newPath == oldPath {
				continue
			}
			// Content extracted (not generated) from the same package can never
			// be in conflict.
			if new.Package == old.Package && new.Contents[newPath].Kind == GlobPath && old.Contents[oldPath].Kind != GeneratePath {
=======
	// Check for glob and generate conflicts.
	for oldPath, old := range conflictable {
		oldInfo := old.Contents[oldPath]
		for newPath, new := range paths {
			newInfo := new.Contents[newPath]
			if oldPath == newPath {
>>>>>>> 53c07850
				continue
			}
			if oldInfo.Kind == GlobPath && (newInfo.Kind == GlobPath || newInfo.Kind == CopyPath) {
				if new.Package == old.Package {
					continue
				}
			}
			if strdist.GlobPath(newPath, oldPath) {
				if (old.Package > new.Package) || (old.Package == new.Package && old.Name > new.Name) ||
					(old.Package == new.Package && old.Name == new.Name && oldPath > newPath) {
					old, new = new, old
					oldPath, newPath = newPath, oldPath
				}
				return fmt.Errorf("slices %s and %s conflict on %s and %s", old, new, oldPath, newPath)
			}
		}
	}

	// Check for cycles.
	_, err := order(r.Packages, keys)
	if err != nil {
		return err
	}

	return nil
}

func order(pkgs map[string]*Package, keys []SliceKey) ([]SliceKey, error) {

	// Preprocess the list to improve error messages.
	for _, key := range keys {
		if pkg, ok := pkgs[key.Package]; !ok {
			return nil, fmt.Errorf("slices of package %q not found", key.Package)
		} else if _, ok := pkg.Slices[key.Slice]; !ok {
			return nil, fmt.Errorf("slice %s not found", key)
		}
	}

	// Collect all relevant package slices.
	successors := map[string][]string{}
	pending := append([]SliceKey(nil), keys...)

	seen := make(map[SliceKey]bool)
	for i := 0; i < len(pending); i++ {
		key := pending[i]
		if seen[key] {
			continue
		}
		seen[key] = true
		pkg := pkgs[key.Package]
		slice := pkg.Slices[key.Slice]
		fqslice := slice.String()
		predecessors := successors[fqslice]
		for _, req := range slice.Essential {
			fqreq := req.String()
			if reqpkg, ok := pkgs[req.Package]; !ok || reqpkg.Slices[req.Slice] == nil {
				return nil, fmt.Errorf("%s requires %s, but slice is missing", fqslice, fqreq)
			}
			predecessors = append(predecessors, fqreq)
		}
		successors[fqslice] = predecessors
		pending = append(pending, slice.Essential...)
	}

	// Sort them up.
	var order []SliceKey
	for _, names := range tarjanSort(successors) {
		if len(names) > 1 {
			return nil, fmt.Errorf("essential loop detected: %s", strings.Join(names, ", "))
		}
		name := names[0]
		dot := strings.IndexByte(name, '_')
		order = append(order, SliceKey{name[:dot], name[dot+1:]})
	}

	return order, nil
}

// fnameExp matches the slice definition file basename.
var fnameExp = regexp.MustCompile(`^([a-z0-9](?:-?[.a-z0-9+]){1,})\.yaml$`)

// snameExp matches only the slice name, without the leading package name.
var snameExp = regexp.MustCompile(`^([a-z](?:-?[a-z0-9]){2,})$`)

// knameExp matches the slice full name in pkg_slice format.
var knameExp = regexp.MustCompile(`^([a-z0-9](?:-?[.a-z0-9+]){1,})_([a-z](?:-?[a-z0-9]){2,})$`)

func ParseSliceKey(sliceKey string) (SliceKey, error) {
	match := knameExp.FindStringSubmatch(sliceKey)
	if match == nil {
		return SliceKey{}, fmt.Errorf("invalid slice reference: %q", sliceKey)
	}
	return SliceKey{match[1], match[2]}, nil
}

func readRelease(baseDir string) (*Release, error) {
	baseDir = filepath.Clean(baseDir)
	filePath := filepath.Join(baseDir, "chisel.yaml")
	data, err := os.ReadFile(filePath)
	if err != nil {
		return nil, fmt.Errorf("cannot read release definition: %s", err)
	}
	release, err := parseRelease(baseDir, filePath, data)
	if err != nil {
		return nil, err
	}
	err = readSlices(release, baseDir, filepath.Join(baseDir, "slices"))
	if err != nil {
		return nil, err
	}
	return release, err
}

func readSlices(release *Release, baseDir, dirName string) error {
	entries, err := os.ReadDir(dirName)
	if err != nil {
		return fmt.Errorf("cannot read %s%c directory", stripBase(baseDir, dirName), filepath.Separator)
	}

	for _, entry := range entries {
		if entry.IsDir() {
			err := readSlices(release, baseDir, filepath.Join(dirName, entry.Name()))
			if err != nil {
				return err
			}
			continue
		}
		if entry.IsDir() || !strings.HasSuffix(entry.Name(), ".yaml") {
			continue
		}
		match := fnameExp.FindStringSubmatch(entry.Name())
		if match == nil {
			return fmt.Errorf("invalid slice definition filename: %q", entry.Name())
		}

		pkgName := match[1]
		pkgPath := filepath.Join(dirName, entry.Name())
		if pkg, ok := release.Packages[pkgName]; ok {
			return fmt.Errorf("package %q slices defined more than once: %s and %s\")", pkgName, pkg.Path, pkgPath)
		}
		data, err := os.ReadFile(pkgPath)
		if err != nil {
			// Errors from package os generally include the path.
			return fmt.Errorf("cannot read slice definition file: %v", err)
		}

		pkg, err := parsePackage(baseDir, pkgName, stripBase(baseDir, pkgPath), data)
		if err != nil {
			return err
		}
		if pkg.Archive == "" {
			pkg.Archive = release.DefaultArchive
		}

		release.Packages[pkg.Name] = pkg
	}
	return nil
}

type yamlRelease struct {
	Format   string                 `yaml:"format"`
	Archives map[string]yamlArchive `yaml:"archives"`
	PubKeys  map[string]yamlPubKey  `yaml:"public-keys"`
	// V1PubKeys is used for compatibility with format "chisel-v1".
	V1PubKeys map[string]yamlPubKey `yaml:"v1-public-keys"`
}

type yamlArchive struct {
	Version    string   `yaml:"version"`
	Suites     []string `yaml:"suites"`
	Components []string `yaml:"components"`
	Default    bool     `yaml:"default"`
	PubKeys    []string `yaml:"public-keys"`
	// V1PubKeys is used for compatibility with format "chisel-v1".
	V1PubKeys []string `yaml:"v1-public-keys"`
}

type yamlPackage struct {
	Name      string               `yaml:"package"`
	Archive   string               `yaml:"archive"`
	Essential []string             `yaml:"essential"`
	Slices    map[string]yamlSlice `yaml:"slices"`
}

type yamlPath struct {
	Dir     bool    `yaml:"make"`
	Mode    uint    `yaml:"mode"`
	Copy    string  `yaml:"copy"`
	Text    *string `yaml:"text"`
	Symlink string  `yaml:"symlink"`
	Mutable bool    `yaml:"mutable"`

	Until    PathUntil    `yaml:"until"`
	Arch     yamlArch     `yaml:"arch"`
	Generate GenerateKind `yaml:"generate"`
}

// SameContent returns whether the path has the same content properties as some
// other path. In other words, the resulting file/dir entry is the same. The
// Mutable flag must also match, as that's a common agreement that the actual
// content is not well defined upfront.
func (yp *yamlPath) SameContent(other *yamlPath) bool {
	return (yp.Dir == other.Dir &&
		yp.Mode == other.Mode &&
		yp.Copy == other.Copy &&
		yp.Text == other.Text &&
		yp.Symlink == other.Symlink &&
		yp.Mutable == other.Mutable)
}

type yamlArch struct {
	list []string
}

func (ya *yamlArch) UnmarshalYAML(value *yaml.Node) error {
	var s string
	var l []string
	if value.Decode(&s) == nil {
		ya.list = []string{s}
	} else if value.Decode(&l) == nil {
		ya.list = l
	} else {
		return fmt.Errorf("cannot decode arch")
	}
	// Validate arch correctness later for a better error message.
	return nil
}

type yamlSlice struct {
	Essential []string             `yaml:"essential"`
	Contents  map[string]*yamlPath `yaml:"contents"`
	Mutate    string               `yaml:"mutate"`
}

type yamlPubKey struct {
	ID    string `yaml:"id"`
	Armor string `yaml:"armor"`
}

var ubuntuAdjectives = map[string]string{
	"18.04": "bionic",
	"20.04": "focal",
	"22.04": "jammy",
	"22.10": "kinetic",
}

func parseRelease(baseDir, filePath string, data []byte) (*Release, error) {
	release := &Release{
		Path:     baseDir,
		Packages: make(map[string]*Package),
		Archives: make(map[string]*Archive),
	}

	fileName := stripBase(baseDir, filePath)

	yamlVar := yamlRelease{}
	dec := yaml.NewDecoder(bytes.NewBuffer(data))
	dec.KnownFields(false)
	err := dec.Decode(&yamlVar)
	if err != nil {
		return nil, fmt.Errorf("%s: cannot parse release definition: %v", fileName, err)
	}
	if yamlVar.Format != "chisel-v1" && yamlVar.Format != "v1" {
		return nil, fmt.Errorf("%s: unknown format %q", fileName, yamlVar.Format)
	}
	// If format is "chisel-v1" we have to translate from the yaml key "v1-public-keys" to
	// "public-keys".
	if yamlVar.Format == "chisel-v1" {
		yamlVar.PubKeys = yamlVar.V1PubKeys
		for name, details := range yamlVar.Archives {
			details.PubKeys = details.V1PubKeys
			yamlVar.Archives[name] = details
		}
	}
	if len(yamlVar.Archives) == 0 {
		return nil, fmt.Errorf("%s: no archives defined", fileName)
	}

	// Decode the public keys and match against provided IDs.
	pubKeys := make(map[string]*packet.PublicKey, len(yamlVar.PubKeys))
	for keyName, yamlPubKey := range yamlVar.PubKeys {
		key, err := pgputil.DecodePubKey([]byte(yamlPubKey.Armor))
		if err != nil {
			return nil, fmt.Errorf("%s: cannot decode public key %q: %w", fileName, keyName, err)
		}
		if yamlPubKey.ID != key.KeyIdString() {
			return nil, fmt.Errorf("%s: public key %q armor has incorrect ID: expected %q, got %q", fileName, keyName, yamlPubKey.ID, key.KeyIdString())
		}
		pubKeys[keyName] = key
	}

	for archiveName, details := range yamlVar.Archives {
		if details.Version == "" {
			return nil, fmt.Errorf("%s: archive %q missing version field", fileName, archiveName)
		}
		if len(details.Suites) == 0 {
			adjective := ubuntuAdjectives[details.Version]
			if adjective == "" {
				return nil, fmt.Errorf("%s: archive %q missing suites field", fileName, archiveName)
			}
			details.Suites = []string{adjective}
		}
		if len(details.Components) == 0 {
			return nil, fmt.Errorf("%s: archive %q missing components field", fileName, archiveName)
		}
		if len(yamlVar.Archives) == 1 {
			details.Default = true
		} else if details.Default && release.DefaultArchive != "" {
			return nil, fmt.Errorf("%s: more than one default archive: %s, %s", fileName, release.DefaultArchive, archiveName)
		}
		if details.Default {
			release.DefaultArchive = archiveName
		}
		if len(details.PubKeys) == 0 {
			if yamlVar.Format == "chisel-v1" {
				return nil, fmt.Errorf("%s: archive %q missing v1-public-keys field", fileName, archiveName)
			} else {
				return nil, fmt.Errorf("%s: archive %q missing public-keys field", fileName, archiveName)
			}
		}
		var archiveKeys []*packet.PublicKey
		for _, keyName := range details.PubKeys {
			key, ok := pubKeys[keyName]
			if !ok {
				return nil, fmt.Errorf("%s: archive %q refers to undefined public key %q", fileName, archiveName, keyName)
			}
			archiveKeys = append(archiveKeys, key)
		}
		release.Archives[archiveName] = &Archive{
			Name:       archiveName,
			Version:    details.Version,
			Suites:     details.Suites,
			Components: details.Components,
			PubKeys:    archiveKeys,
		}
	}

	return release, err
}

func parsePackage(baseDir, pkgName, pkgPath string, data []byte) (*Package, error) {
	pkg := Package{
		Name:   pkgName,
		Path:   pkgPath,
		Slices: make(map[string]*Slice),
	}

	yamlPkg := yamlPackage{}
	dec := yaml.NewDecoder(bytes.NewBuffer(data))
	dec.KnownFields(false)
	err := dec.Decode(&yamlPkg)
	if err != nil {
		return nil, fmt.Errorf("cannot parse package %q slice definitions: %v", pkgName, err)
	}
	if yamlPkg.Name != pkg.Name {
		return nil, fmt.Errorf("%s: filename and 'package' field (%q) disagree", pkgPath, yamlPkg.Name)
	}
	pkg.Archive = yamlPkg.Archive

	zeroPath := yamlPath{}
	for sliceName, yamlSlice := range yamlPkg.Slices {
		match := snameExp.FindStringSubmatch(sliceName)
		if match == nil {
			return nil, fmt.Errorf("invalid slice name %q in %s", sliceName, pkgPath)
		}

		slice := &Slice{
			Package: pkgName,
			Name:    sliceName,
			Scripts: SliceScripts{
				Mutate: yamlSlice.Mutate,
			},
		}
		for _, refName := range yamlPkg.Essential {
			sliceKey, err := ParseSliceKey(refName)
			if err != nil {
				return nil, fmt.Errorf("package %q has invalid essential slice reference: %q", pkgName, refName)
			}
			if sliceKey.Package == slice.Package && sliceKey.Slice == slice.Name {
				// Do not add the slice to its own essentials list.
				continue
			}
			if slices.Contains(slice.Essential, sliceKey) {
				return nil, fmt.Errorf("package %s defined with redundant essential slice: %s", pkgName, refName)
			}
			slice.Essential = append(slice.Essential, sliceKey)
		}
		for _, refName := range yamlSlice.Essential {
			sliceKey, err := ParseSliceKey(refName)
			if err != nil {
				return nil, fmt.Errorf("package %q has invalid essential slice reference: %q", pkgName, refName)
			}
			if sliceKey.Package == slice.Package && sliceKey.Slice == slice.Name {
				return nil, fmt.Errorf("cannot add slice to itself as essential %q in %s", refName, pkgPath)
			}
			if slices.Contains(slice.Essential, sliceKey) {
				return nil, fmt.Errorf("slice %s defined with redundant essential slice: %s", slice, refName)
			}
			slice.Essential = append(slice.Essential, sliceKey)
		}

		if len(yamlSlice.Contents) > 0 {
			slice.Contents = make(map[string]PathInfo, len(yamlSlice.Contents))
		}
		for contPath, yamlPath := range yamlSlice.Contents {
			isDir := strings.HasSuffix(contPath, "/")
			comparePath := contPath
			if isDir {
				comparePath = comparePath[:len(comparePath)-1]
			}
			if !path.IsAbs(contPath) || path.Clean(contPath) != comparePath {
				return nil, fmt.Errorf("slice %s_%s has invalid content path: %s", pkgName, sliceName, contPath)
			}
			var kinds = make([]PathKind, 0, 3)
			var info string
			var mode uint
			var mutable bool
			var until PathUntil
			var arch []string
			var generate GenerateKind
			if yamlPath != nil && yamlPath.Generate != "" {
				zeroPathGenerate := zeroPath
				zeroPathGenerate.Generate = yamlPath.Generate
				if !yamlPath.SameContent(&zeroPathGenerate) || yamlPath.Until != UntilNone {
					return nil, fmt.Errorf("slice %s_%s path %s has invalid generate options",
						pkgName, sliceName, contPath)
				}
<<<<<<< HEAD
				if _, err := GetGeneratePath(contPath); err != nil {
					return nil, fmt.Errorf("slice %s_%s has %s", pkgName, sliceName, err)
=======
				if _, err := validateGeneratePath(contPath); err != nil {
					return nil, fmt.Errorf("slice %s_%s has invalid generate path: %s", pkgName, sliceName, err)
>>>>>>> 53c07850
				}
				kinds = append(kinds, GeneratePath)
			} else if strings.ContainsAny(contPath, "*?") {
				if yamlPath != nil {
					if !yamlPath.SameContent(&zeroPath) {
						return nil, fmt.Errorf("slice %s_%s path %s has invalid wildcard options",
							pkgName, sliceName, contPath)
					}
				}
				kinds = append(kinds, GlobPath)
			}
			if yamlPath != nil {
				mode = yamlPath.Mode
				mutable = yamlPath.Mutable
				generate = yamlPath.Generate
				if yamlPath.Dir {
					if !strings.HasSuffix(contPath, "/") {
						return nil, fmt.Errorf("slice %s_%s path %s must end in / for 'make' to be valid",
							pkgName, sliceName, contPath)
					}
					kinds = append(kinds, DirPath)
				}
				if yamlPath.Text != nil {
					kinds = append(kinds, TextPath)
					info = *yamlPath.Text
				}
				if len(yamlPath.Symlink) > 0 {
					kinds = append(kinds, SymlinkPath)
					info = yamlPath.Symlink
				}
				if len(yamlPath.Copy) > 0 {
					kinds = append(kinds, CopyPath)
					info = yamlPath.Copy
					if info == contPath {
						info = ""
					}
				}
				until = yamlPath.Until
				switch until {
				case UntilNone, UntilMutate:
				default:
					return nil, fmt.Errorf("slice %s_%s has invalid 'until' for path %s: %q", pkgName, sliceName, contPath, until)
				}
				arch = yamlPath.Arch.list
				for _, s := range arch {
					if deb.ValidateArch(s) != nil {
						return nil, fmt.Errorf("slice %s_%s has invalid 'arch' for path %s: %q", pkgName, sliceName, contPath, s)
					}
				}
			}
			if len(kinds) == 0 {
				kinds = append(kinds, CopyPath)
			}
			if len(kinds) != 1 {
				list := make([]string, len(kinds))
				for i, s := range kinds {
					list[i] = string(s)
				}
				return nil, fmt.Errorf("conflict in slice %s_%s definition for path %s: %s", pkgName, sliceName, contPath, strings.Join(list, ", "))
			}
			if mutable && kinds[0] != TextPath && (kinds[0] != CopyPath || isDir) {
				return nil, fmt.Errorf("slice %s_%s mutable is not a regular file: %s", pkgName, sliceName, contPath)
			}
			slice.Contents[contPath] = PathInfo{
				Kind:     kinds[0],
				Info:     info,
				Mode:     mode,
				Mutable:  mutable,
				Until:    until,
				Arch:     arch,
				Generate: generate,
			}
		}

		pkg.Slices[sliceName] = slice
	}

	return &pkg, err
}

<<<<<<< HEAD
func GetGeneratePath(path string) (dir string, err error) {
	defer func() {
		if err != nil {
			err = fmt.Errorf("invalid generate path: %s", err)
		}
	}()

=======
// validateGeneratePath validates that the path follows the following format:
//   - /slashed/path/to/dir/**
//
// Wildcard characters can only appear at the end as **, and the path before
// those wildcards must be a directory.
func validateGeneratePath(path string) (string, error) {
>>>>>>> 53c07850
	if !strings.HasSuffix(path, "/**") {
		return "", fmt.Errorf("%s does not end with /**", path)
	}
	dirPath := strings.TrimSuffix(path, "**")
	if strings.ContainsAny(dirPath, "*?") {
		return "", fmt.Errorf("%s contains wildcard characters in addition to trailing **", path)
	}
	return dirPath, nil
}

func stripBase(baseDir, path string) string {
	// Paths must be clean for this to work correctly.
	return strings.TrimPrefix(path, baseDir+string(filepath.Separator))
}

func Select(release *Release, slices []SliceKey) (*Selection, error) {
	logf("Selecting slices...")

	selection := &Selection{
		Release: release,
	}

	sorted, err := order(release.Packages, slices)
	if err != nil {
		return nil, err
	}
	selection.Slices = make([]*Slice, len(sorted))
	for i, key := range sorted {
		selection.Slices[i] = release.Packages[key.Package].Slices[key.Slice]
	}

	paths := make(map[string]*Slice)
	for _, new := range selection.Slices {
		for newPath, newInfo := range new.Contents {
			if old, ok := paths[newPath]; ok {
				oldInfo := old.Contents[newPath]
				if !newInfo.SameContent(&oldInfo) || (newInfo.Kind == CopyPath || newInfo.Kind == GlobPath) && new.Package != old.Package {
					if old.Package > new.Package || old.Package == new.Package && old.Name > new.Name {
						old, new = new, old
					}
					return nil, fmt.Errorf("slices %s and %s conflict on %s", old, new, newPath)
				}
			} else {
				paths[newPath] = new
			}
			// An invalid "generate" value should only throw an error if that
			// particular slice is selected. Hence, the check is here.
			switch newInfo.Generate {
			case GenerateNone, GenerateManifest:
			default:
				return nil, fmt.Errorf("slice %s has invalid 'generate' for path %s: %q, consider an update if available",
					new, newPath, newInfo.Generate)
			}
		}
	}

	return selection, nil
}<|MERGE_RESOLUTION|>--- conflicted
+++ resolved
@@ -60,23 +60,11 @@
 type PathKind string
 
 const (
-<<<<<<< HEAD
-	DirPath     PathKind = "dir"
-	CopyPath    PathKind = "copy"
-	GlobPath    PathKind = "glob"
-	TextPath    PathKind = "text"
-	SymlinkPath PathKind = "symlink"
-	// GeneratePath is a special kind of glob path with the following format:
-	//   /slashed/path/to/dir/**
-	// Wildcard characters can only appear at the end as **, and the path before
-	// those wildcards must be a directory.
-=======
 	DirPath      PathKind = "dir"
 	CopyPath     PathKind = "copy"
 	GlobPath     PathKind = "glob"
 	TextPath     PathKind = "text"
 	SymlinkPath  PathKind = "symlink"
->>>>>>> 53c07850
 	GeneratePath PathKind = "generate"
 
 	// TODO Maybe in the future, for binary support.
@@ -93,21 +81,11 @@
 type GenerateKind string
 
 const (
-<<<<<<< HEAD
-	// There are only two possible values of "generate" as of now:
-	//   "" (empty)
-	//   "manifest"
-	// Empty value signifies that the path is not a GeneratePath.
-=======
->>>>>>> 53c07850
 	GenerateNone     GenerateKind = ""
 	GenerateManifest GenerateKind = "manifest"
 )
 
 type PathInfo struct {
-	// Disable ==.
-	_ [0]func()
-
 	Kind PathKind
 	Info string
 	Mode uint
@@ -173,12 +151,6 @@
 
 func (r *Release) validate() error {
 	keys := []SliceKey(nil)
-<<<<<<< HEAD
-	paths := make(map[string]*Slice)
-	// globs contains all glob paths including GeneratePath(s).
-	globs := make(map[string]*Slice)
-=======
->>>>>>> 53c07850
 
 	// Check for info conflicts and prepare for following checks. A conflict
 	// means that two slices attempt to extract different files or directories
@@ -199,8 +171,6 @@
 			for newPath, newInfo := range new.Contents {
 				if old, ok := paths[newPath]; ok {
 					oldInfo := old.Contents[newPath]
-					// Note that if extracting content (CopyPath or GlobPath)
-					// from the same package the content can never be in conflict.
 					if !newInfo.SameContent(&oldInfo) || (newInfo.Kind == CopyPath || newInfo.Kind == GlobPath) && new.Package != old.Package {
 						if old.Package > new.Package || old.Package == new.Package && old.Name > new.Name {
 							old, new = new, old
@@ -212,12 +182,6 @@
 					// oldInfo produce the same one, we do not have to record
 					// newInfo.
 				} else {
-<<<<<<< HEAD
-					if newInfo.Kind == GlobPath || newInfo.Kind == GeneratePath {
-						globs[newPath] = new
-					}
-=======
->>>>>>> 53c07850
 					paths[newPath] = new
 					if newInfo.Kind == GeneratePath || newInfo.Kind == GlobPath {
 						conflictable[newPath] = new
@@ -227,31 +191,12 @@
 		}
 	}
 
-<<<<<<< HEAD
-	// Check for cycles.
-	_, err := order(r.Packages, keys)
-	if err != nil {
-		return err
-	}
-
-	// Check for glob conflicts.
-	for newPath, new := range globs {
-		for oldPath, old := range paths {
-			// Same entry, no conflict.
-			if new == old && newPath == oldPath {
-				continue
-			}
-			// Content extracted (not generated) from the same package can never
-			// be in conflict.
-			if new.Package == old.Package && new.Contents[newPath].Kind == GlobPath && old.Contents[oldPath].Kind != GeneratePath {
-=======
 	// Check for glob and generate conflicts.
 	for oldPath, old := range conflictable {
 		oldInfo := old.Contents[oldPath]
 		for newPath, new := range paths {
 			newInfo := new.Contents[newPath]
 			if oldPath == newPath {
->>>>>>> 53c07850
 				continue
 			}
 			if oldInfo.Kind == GlobPath && (newInfo.Kind == GlobPath || newInfo.Kind == CopyPath) {
@@ -679,13 +624,8 @@
 					return nil, fmt.Errorf("slice %s_%s path %s has invalid generate options",
 						pkgName, sliceName, contPath)
 				}
-<<<<<<< HEAD
-				if _, err := GetGeneratePath(contPath); err != nil {
-					return nil, fmt.Errorf("slice %s_%s has %s", pkgName, sliceName, err)
-=======
 				if _, err := validateGeneratePath(contPath); err != nil {
 					return nil, fmt.Errorf("slice %s_%s has invalid generate path: %s", pkgName, sliceName, err)
->>>>>>> 53c07850
 				}
 				kinds = append(kinds, GeneratePath)
 			} else if strings.ContainsAny(contPath, "*?") {
@@ -766,22 +706,12 @@
 	return &pkg, err
 }
 
-<<<<<<< HEAD
-func GetGeneratePath(path string) (dir string, err error) {
-	defer func() {
-		if err != nil {
-			err = fmt.Errorf("invalid generate path: %s", err)
-		}
-	}()
-
-=======
 // validateGeneratePath validates that the path follows the following format:
 //   - /slashed/path/to/dir/**
 //
 // Wildcard characters can only appear at the end as **, and the path before
 // those wildcards must be a directory.
 func validateGeneratePath(path string) (string, error) {
->>>>>>> 53c07850
 	if !strings.HasSuffix(path, "/**") {
 		return "", fmt.Errorf("%s does not end with /**", path)
 	}
