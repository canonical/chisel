--- conflicted
+++ resolved
@@ -164,11 +164,7 @@
 	// with make:true) will always conflict with extracted content, because we
 	// cannot validate that they are the same without downloading the package.
 	paths := make(map[string]*Slice)
-<<<<<<< HEAD
-	conflictable := make(map[string]*Slice)
-=======
 	globs := make(map[string]*Slice)
->>>>>>> ae52f841
 	for _, pkg := range r.Packages {
 		for _, new := range pkg.Slices {
 			keys = append(keys, SliceKey{pkg.Name, new.Name})
@@ -188,11 +184,7 @@
 				} else {
 					paths[newPath] = new
 					if newInfo.Kind == GeneratePath || newInfo.Kind == GlobPath {
-<<<<<<< HEAD
-						conflictable[newPath] = new
-=======
 						globs[newPath] = new
->>>>>>> ae52f841
 					}
 				}
 			}
@@ -200,15 +192,6 @@
 	}
 
 	// Check for glob and generate conflicts.
-<<<<<<< HEAD
-	for oldPath, old := range conflictable {
-		oldInfo := old.Contents[oldPath]
-		for newPath, new := range paths {
-			newInfo := new.Contents[newPath]
-			if oldPath == newPath {
-				continue
-			}
-=======
 	for oldPath, old := range globs {
 		oldInfo := old.Contents[oldPath]
 		for newPath, new := range paths {
@@ -218,7 +201,6 @@
 				continue
 			}
 			newInfo := new.Contents[newPath]
->>>>>>> ae52f841
 			if oldInfo.Kind == GlobPath && (newInfo.Kind == GlobPath || newInfo.Kind == CopyPath) {
 				if new.Package == old.Package {
 					continue
