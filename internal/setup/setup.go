--- conflicted
+++ resolved
@@ -391,17 +391,18 @@
 }
 
 type yamlPath struct {
-	Dir     bool      `yaml:"make,omitempty"`
-	Copy    string    `yaml:"copy,omitempty"`
-	Text    *string   `yaml:"text,omitempty"`
-	Symlink string    `yaml:"symlink,omitempty"`
-	Mutable bool      `yaml:"mutable,omitempty"`
-	Until   PathUntil `yaml:"until,omitempty"`
-	Arch    yamlArch  `yaml:"arch,omitempty"`
-	Mode    yamlMode  `yaml:"mode,omitempty"`
-}
-
-<<<<<<< HEAD
+	Dir     bool    `yaml:"make,omitempty"`
+	Copy    string  `yaml:"copy,omitempty"`
+	Text    *string `yaml:"text,omitempty"`
+	Symlink string  `yaml:"symlink,omitempty"`
+	Mutable bool    `yaml:"mutable,omitempty"`
+
+	Until    PathUntil    `yaml:"until,omitempty"`
+	Arch     yamlArch     `yaml:"arch,omitempty"`
+	Mode     yamlMode     `yaml:"mode,omitempty"`
+	Generate GenerateKind `yaml:"generate,omitempty"`
+}
+
 func (yp *yamlPath) MarshalYAML() (interface{}, error) {
 	type flowPath *yamlPath
 	node := &yaml.Node{}
@@ -411,11 +412,6 @@
 	}
 	node.Style |= yaml.FlowStyle
 	return node, nil
-=======
-	Until    PathUntil    `yaml:"until"`
-	Arch     yamlArch     `yaml:"arch"`
-	Generate GenerateKind `yaml:"generate"`
->>>>>>> ae52f841
 }
 
 var _ yaml.Marshaler = (*yamlPath)(nil)
