package setup

import (
	"errors"
	"fmt"
	"os"
	"path/filepath"
	"strings"

	"golang.org/x/crypto/openpgp/packet"

	"github.com/canonical/chisel/internal/apacheutil"
	"github.com/canonical/chisel/internal/strdist"
)

// Release is a collection of package slices targeting a particular
// distribution version.
type Release struct {
	Path     string
	Packages map[string]*Package
	Archives map[string]*Archive
}

// Archive is the location from which binary packages are obtained.
type Archive struct {
	Name       string
	Version    string
	Suites     []string
	Components []string
	Priority   int
	Pro        string
	PubKeys    []*packet.PublicKey
}

// Package holds a collection of slices that represent parts of themselves.
type Package struct {
	Name    string
	Path    string
	Archive string
	Slices  map[string]*Slice
}

// Slice holds the details about a package slice.
type Slice struct {
	Package   string
	Name      string
	Essential []SliceKey
	Contents  map[string]PathInfo
	Scripts   SliceScripts
}

type SliceScripts struct {
	Mutate string
}

type PathKind string

const (
	DirPath      PathKind = "dir"
	CopyPath     PathKind = "copy"
	GlobPath     PathKind = "glob"
	TextPath     PathKind = "text"
	SymlinkPath  PathKind = "symlink"
	GeneratePath PathKind = "generate"

	// TODO Maybe in the future, for binary support.
	//Base64Path PathKind = "base64"
)

type PathUntil string

const (
	UntilNone   PathUntil = ""
	UntilMutate PathUntil = "mutate"
)

type GenerateKind string

const (
	GenerateNone     GenerateKind = ""
	GenerateManifest GenerateKind = "manifest"
)

type PathInfo struct {
	Kind PathKind
	Info string
	Mode uint

	Mutable  bool
	Until    PathUntil
	Arch     []string
	Generate GenerateKind
	Prefer   string
}

// SameContent returns whether the path has the same content properties as some
// other path. In other words, the resulting file/dir entry is the same. The
// Mutable flag must also match, as that's a common agreement that the actual
// content is not well defined upfront.
func (pi *PathInfo) SameContent(other *PathInfo) bool {
	return (pi.Kind == other.Kind &&
		pi.Info == other.Info &&
		pi.Mode == other.Mode &&
		pi.Mutable == other.Mutable &&
		pi.Generate == other.Generate)
}

type SliceKey = apacheutil.SliceKey

func ParseSliceKey(sliceKey string) (SliceKey, error) {
	return apacheutil.ParseSliceKey(sliceKey)
}

func (s *Slice) String() string { return s.Package + "_" + s.Name }

// Selection holds the required configuration to create a Build for a selection
// of slices from a Release. It's still an abstract proposal in the sense that
// the real information coming from packages is still unknown, so referenced
// paths could potentially be missing, for example.
type Selection struct {
	Release *Release
	Slices  []*Slice
}

// Perfers uses the prefer relationships and returns a map from each path to
// the package where it should be extracted from. If there is no relationship
// for a given path then it will not be present on the map.
func (s *Selection) Prefers() (map[string]*Package, error) {
	prefers, err := s.Release.prefers()
	if err != nil {
		return nil, err
	}

	pathPreferredPkg := make(map[string]*Package)
	for _, slice := range s.Slices {
		for path := range slice.Contents {
			_, hasPrefers := prefers[preferKey{preferSource, path, ""}]
			if !hasPrefers {
				continue
			}
			old, ok := pathPreferredPkg[path]
			if !ok {
				pathPreferredPkg[path] = s.Release.Packages[slice.Package]
				continue
			}
			if old.Name == slice.Package {
				// Skip if the package was already recorded.
				continue
			}
			preferred, err := preferredPathPackage(path, old.Name, slice.Package, prefers)
			if err != nil {
				// Note: we have checked above that the path has prefers and
				// they are different packages so the error cannot be
				// preferNone.
				return nil, err
			}
			pathPreferredPkg[path] = s.Release.Packages[preferred]
		}
	}
	return pathPreferredPkg, nil
}

func ReadRelease(dir string) (*Release, error) {
	logDir := dir
	if strings.Contains(dir, "/.cache/") {
		logDir = filepath.Base(dir)
	}
	logf("Processing %s release...", logDir)

	release, err := readRelease(dir)
	if err != nil {
		return nil, err
	}

	err = release.validate()
	if err != nil {
		return nil, err
	}
	return release, nil
}

func (r *Release) validate() error {
	prefers, err := r.prefers()
	if err != nil {
		return err
	}

	keys := []SliceKey(nil)
	pathToSlice := make(map[preferKey]*Slice)

	// Check for info conflicts and prepare for following checks. A conflict
	// means that two slices attempt to extract different files or directories
	// to the same location.
	// Conflict validation is done without downloading packages which means that
	// if we are extracting content from different packages to the same location
	// we cannot be sure that it will be the same. On the contrary, content
	// extracted from the same package will never conflict because it is
	// guaranteed to be the same.
	// The above also means that generated content (e.g. text files, directories
	// with make:true) will always conflict with extracted content, because we
	// cannot validate that they are the same without downloading the package.
	paths := make(map[string][]*Slice)
	for _, pkg := range r.Packages {
		for _, new := range pkg.Slices {
			keys = append(keys, SliceKey{pkg.Name, new.Name})
			for newPath, newInfo := range new.Contents {
<<<<<<< HEAD
				if _, hasPrefers := prefers[preferKey{preferSource, newPath, ""}]; hasPrefers {
					// If this is part of a prefer chain, store a sample slice that
					// contains the path.
					pathToSlice[preferKey{path: newPath, pkg: pkg.Name}] = new
				}
				if old, ok := paths[newPath]; ok {
					if new.Package != old.Package {
						if p, err := preferredPathPackage(newPath, new.Package, old.Package, prefers); err == nil {
							if p == new.Package {
								paths[newPath] = new
=======
				if oldSlices, ok := paths[newPath]; ok {
					for _, old := range oldSlices {
						if new.Package != old.Package {
							_, err := preferredPathPackage(newPath, new.Package, old.Package, prefers)
							if err == nil {
								continue
							} else if err != preferNone {
								return err
>>>>>>> 6a85130c
							}
						}

						oldInfo := old.Contents[newPath]
						if !newInfo.SameContent(&oldInfo) || (newInfo.Kind == CopyPath || newInfo.Kind == GlobPath) && new.Package != old.Package {
							if old.Package > new.Package || old.Package == new.Package && old.Name > new.Name {
								old, new = new, old
							}
							return fmt.Errorf("slices %s and %s conflict on %s", old, new, newPath)
						}
					}
					paths[newPath] = append(paths[newPath], new)
				} else {
					paths[newPath] = append(paths[newPath], new)
				}
			}
		}
	}

	// Check for invalid prefer relationships where the package does not have
	// the path.
	for skey, source := range prefers {
		if skey.side == preferSource && skey.pkg != "" {
			// Process only the preferSource to traverse the graph only once
			// and avoid repeated work.
			if _, ok := pathToSlice[preferKey{path: skey.path, pkg: skey.pkg}]; !ok {
				sourceSlice := pathToSlice[preferKey{path: skey.path, pkg: source}]
				return fmt.Errorf("slice %s prefers package %q which does not contain path %s", sourceSlice, skey.pkg, skey.path)
			}
		}
	}

	// Check for glob and generate conflicts.
<<<<<<< HEAD
	for oldPath, old := range globs {
		oldInfo := old.Contents[oldPath]
		for newPath, new := range paths {
			if oldPath == newPath {
				// Identical globs have been filtered earlier. This must be the
				// exact same entry.
				continue
			}
			if !strdist.GlobPath(newPath, oldPath) {
				continue
			}
			toCheck := []*Slice{new}
			pkg := new.Package
			// Add all packages in the prefer relationship. If there is no
			// relationship only the current package gets added.
			for {
				pkg = prefers[preferKey{preferSource, newPath, pkg}]
				if pkg == "" {
					break
				}
				slice := pathToSlice[preferKey{path: newPath, pkg: pkg}]
				toCheck = append(toCheck, slice)
			}
			for _, new := range toCheck {
				// It is okay to check only one slice per package because the
				// content has been validated to be the same earlier.
				newInfo := new.Contents[newPath]
				if oldInfo.Kind == GlobPath && (newInfo.Kind == GlobPath || newInfo.Kind == CopyPath) {
					if new.Package == old.Package {
						continue
					}
				}
				if (old.Package > new.Package) || (old.Package == new.Package && old.Name > new.Name) ||
					(old.Package == new.Package && old.Name == new.Name && oldPath > newPath) {
					old, new = new, old
					oldPath, newPath = newPath, oldPath
=======
	for oldPath, oldSlices := range paths {
		for _, old := range oldSlices {
			oldInfo := old.Contents[oldPath]
			if oldInfo.Kind != GeneratePath && oldInfo.Kind != GlobPath {
				break
			}
			for newPath, newSlices := range paths {
				if oldPath == newPath {
					// Identical paths have been filtered earlier.
					continue
				}
				for _, new := range newSlices {
					newInfo := new.Contents[newPath]
					if oldInfo.Kind == GlobPath && (newInfo.Kind == GlobPath || newInfo.Kind == CopyPath) {
						if new.Package == old.Package {
							continue
						}
					}
					if strdist.GlobPath(newPath, oldPath) {
						if (old.Package > new.Package) || (old.Package == new.Package && old.Name > new.Name) ||
							(old.Package == new.Package && old.Name == new.Name && oldPath > newPath) {
							old, new = new, old
							oldPath, newPath = newPath, oldPath
						}
						return fmt.Errorf("slices %s and %s conflict on %s and %s", old, new, oldPath, newPath)
					}
>>>>>>> 6a85130c
				}
			}
		}
	}

	// Check for cycles.
	_, err = order(r.Packages, keys)
	if err != nil {
		return err
	}

	// Check for archive priority conflicts.
	priorities := make(map[int]*Archive)
	for _, archive := range r.Archives {
		if old, ok := priorities[archive.Priority]; ok {
			if old.Name > archive.Name {
				archive, old = old, archive
			}
			return fmt.Errorf("chisel.yaml: archives %q and %q have the same priority value of %d", old.Name, archive.Name, archive.Priority)
		}
		priorities[archive.Priority] = archive
	}

	// Check that archives pinned in packages are defined.
	for _, pkg := range r.Packages {
		if pkg.Archive == "" {
			continue
		}
		if _, ok := r.Archives[pkg.Archive]; !ok {
			return fmt.Errorf("%s: package refers to undefined archive %q", pkg.Path, pkg.Archive)
		}
	}

	return nil
}

func order(pkgs map[string]*Package, keys []SliceKey) ([]SliceKey, error) {

	// Preprocess the list to improve error messages.
	for _, key := range keys {
		if pkg, ok := pkgs[key.Package]; !ok {
			return nil, fmt.Errorf("slices of package %q not found", key.Package)
		} else if _, ok := pkg.Slices[key.Slice]; !ok {
			return nil, fmt.Errorf("slice %s not found", key)
		}
	}

	// Collect all relevant package slices.
	successors := map[string][]string{}
	pending := append([]SliceKey(nil), keys...)

	seen := make(map[SliceKey]bool)
	for i := 0; i < len(pending); i++ {
		key := pending[i]
		if seen[key] {
			continue
		}
		seen[key] = true
		pkg := pkgs[key.Package]
		slice := pkg.Slices[key.Slice]
		fqslice := slice.String()
		predecessors := successors[fqslice]
		for _, req := range slice.Essential {
			fqreq := req.String()
			if reqpkg, ok := pkgs[req.Package]; !ok || reqpkg.Slices[req.Slice] == nil {
				return nil, fmt.Errorf("%s requires %s, but slice is missing", fqslice, fqreq)
			}
			predecessors = append(predecessors, fqreq)
		}
		successors[fqslice] = predecessors
		pending = append(pending, slice.Essential...)
	}

	// Sort them up.
	var order []SliceKey
	for _, names := range tarjanSort(successors) {
		if len(names) > 1 {
			return nil, fmt.Errorf("essential loop detected: %s", strings.Join(names, ", "))
		}
		name := names[0]
		dot := strings.IndexByte(name, '_')
		order = append(order, SliceKey{name[:dot], name[dot+1:]})
	}

	return order, nil
}

func readRelease(baseDir string) (*Release, error) {
	baseDir = filepath.Clean(baseDir)
	filePath := filepath.Join(baseDir, "chisel.yaml")
	data, err := os.ReadFile(filePath)
	if err != nil {
		return nil, fmt.Errorf("cannot read release definition: %s", err)
	}
	release, err := parseRelease(baseDir, filePath, data)
	if err != nil {
		return nil, err
	}
	err = readSlices(release, baseDir, filepath.Join(baseDir, "slices"))
	if err != nil {
		return nil, err
	}
	return release, err
}

func readSlices(release *Release, baseDir, dirName string) error {
	entries, err := os.ReadDir(dirName)
	if err != nil {
		return fmt.Errorf("cannot read %s%c directory", stripBase(baseDir, dirName), filepath.Separator)
	}

	for _, entry := range entries {
		if entry.IsDir() {
			err := readSlices(release, baseDir, filepath.Join(dirName, entry.Name()))
			if err != nil {
				return err
			}
			continue
		}
		if entry.IsDir() || !strings.HasSuffix(entry.Name(), ".yaml") {
			continue
		}
		match := apacheutil.FnameExp.FindStringSubmatch(entry.Name())
		if match == nil {
			return fmt.Errorf("invalid slice definition filename: %q", entry.Name())
		}

		pkgName := match[1]
		pkgPath := filepath.Join(dirName, entry.Name())
		if pkg, ok := release.Packages[pkgName]; ok {
			return fmt.Errorf("package %q slices defined more than once: %s and %s\")", pkgName, pkg.Path, pkgPath)
		}
		data, err := os.ReadFile(pkgPath)
		if err != nil {
			// Errors from package os generally include the path.
			return fmt.Errorf("cannot read slice definition file: %v", err)
		}

		pkg, err := parsePackage(baseDir, pkgName, stripBase(baseDir, pkgPath), data)
		if err != nil {
			return err
		}

		release.Packages[pkg.Name] = pkg
	}
	return nil
}

func stripBase(baseDir, path string) string {
	// Paths must be clean for this to work correctly.
	return strings.TrimPrefix(path, baseDir+string(filepath.Separator))
}

func Select(release *Release, slices []SliceKey) (*Selection, error) {
	logf("Selecting slices...")

	selection := &Selection{
		Release: release,
	}

	sorted, err := order(release.Packages, slices)
	if err != nil {
		return nil, err
	}
	selection.Slices = make([]*Slice, len(sorted))
	for i, key := range sorted {
		selection.Slices[i] = release.Packages[key.Package].Slices[key.Slice]
	}

	for _, new := range selection.Slices {
		for newPath, newInfo := range new.Contents {
			// An invalid "generate" value should only throw an error if that
			// particular slice is selected. Hence, the check is here.
			switch newInfo.Generate {
			case GenerateNone, GenerateManifest:
			default:
				return nil, fmt.Errorf("slice %s has invalid 'generate' for path %s: %q",
					new, newPath, newInfo.Generate)
			}
		}
	}

	return selection, nil
}

const (
	preferSource = 1
	preferTarget = 2
)

type preferKey struct {
	side int
	path string
	pkg  string
}

func (r *Release) prefers() (map[preferKey]string, error) {
	prefers := make(map[preferKey]string)
	for _, pkg := range r.Packages {
		for _, slice := range pkg.Slices {
			for path, info := range slice.Contents {
				if info.Prefer != "" {
					if _, ok := r.Packages[info.Prefer]; !ok {
						return nil, fmt.Errorf("slice %s path %s 'prefer' refers to undefined package %q", slice, path, info.Prefer)
					}
					tkey := preferKey{preferTarget, path, pkg.Name}
					skey := preferKey{preferSource, path, info.Prefer}
					if target, ok := prefers[tkey]; ok {
						if target != info.Prefer {
							pkg1, pkg2 := sortPair(target, info.Prefer)
							return nil, fmt.Errorf("package %q has conflicting prefers for %s: %s != %s",
								pkg.Name, path, pkg1, pkg2)
						}
					} else if source, ok := prefers[skey]; ok {
						if source != pkg.Name {
							pkg1, pkg2 := sortPair(source, pkg.Name)
							return nil, fmt.Errorf("packages %q and %q cannot both prefer %q for %s",
								pkg1, pkg2, info.Prefer, path)
						}
					} else {
						prefers[tkey] = info.Prefer
						prefers[skey] = pkg.Name
						// Sample package that requires this path to be in a prefer relationship.
						prefers[preferKey{preferSource, path, ""}] = pkg.Name
					}
				}
			}
		}
	}
	return prefers, nil
}

// preferredPathPackage returns pkg1 if it can be reached from pkg2 following
// prefer relationships, and conversely for pkg2. If none are reachable it
// returns the preferNone error.
//
// If there is a cycle, an error is returned.
func preferredPathPackage(path, pkg1, pkg2 string, prefers map[preferKey]string) (choice string, err error) {
	pkg1, pkg2 = sortPair(pkg1, pkg2)
	preferred1, err := findPrefer(path, pkg2, pkg1, prefers)
	if err != nil {
		return "", err
	}
	preferred2, err := findPrefer(path, pkg1, pkg2, prefers)
	if err != nil {
		return "", err
	}
	if preferred1 && preferred2 {
		return "", fmt.Errorf("package %q is part of a prefer loop on %s", pkg1, path)
	} else if preferred2 {
		return pkg2, nil
	} else if preferred1 {
		return pkg1, nil
	}
	sample, enforce := prefers[preferKey{preferSource, path, ""}]
	if enforce {
		conflict := pkg1
		if conflict == sample {
			conflict = pkg2
		}
		pkg1, pkg2 = sortPair(conflict, sample)
		return "", fmt.Errorf("package %q and %q conflict on %s without prefer relationship", pkg1, pkg2, path)
	}
	return "", preferNone
}

var preferNone = errors.New("no prefer relationship")

func findPrefer(path, pkg, prefer string, prefers map[preferKey]string) (found bool, err error) {
	if len(prefers) == 0 {
		return false, nil
	}
	// This logic is optimized for the happy case, which is
	// always the case unless the release is broken. Note that
	// the pkg reported in the error is the one inside the loop,
	// not necessarily the input parameter.
	for i := 0; i < len(prefers); i++ {
		pkg = prefers[preferKey{preferTarget, path, pkg}]
		if pkg == "" {
			return false, nil
		}
		if pkg == prefer {
			return true, nil
		}
	}
	return false, fmt.Errorf("package %q is part of a prefer loop on %s", pkg, path)
}

func sortPair(name1, name2 string) (sorted1, sorted2 string) {
	if name1 < name2 {
		return name1, name2
	}
	return name2, name1
}<|MERGE_RESOLUTION|>--- conflicted
+++ resolved
@@ -186,7 +186,6 @@
 	}
 
 	keys := []SliceKey(nil)
-	pathToSlice := make(map[preferKey]*Slice)
 
 	// Check for info conflicts and prepare for following checks. A conflict
 	// means that two slices attempt to extract different files or directories
@@ -204,18 +203,6 @@
 		for _, new := range pkg.Slices {
 			keys = append(keys, SliceKey{pkg.Name, new.Name})
 			for newPath, newInfo := range new.Contents {
-<<<<<<< HEAD
-				if _, hasPrefers := prefers[preferKey{preferSource, newPath, ""}]; hasPrefers {
-					// If this is part of a prefer chain, store a sample slice that
-					// contains the path.
-					pathToSlice[preferKey{path: newPath, pkg: pkg.Name}] = new
-				}
-				if old, ok := paths[newPath]; ok {
-					if new.Package != old.Package {
-						if p, err := preferredPathPackage(newPath, new.Package, old.Package, prefers); err == nil {
-							if p == new.Package {
-								paths[newPath] = new
-=======
 				if oldSlices, ok := paths[newPath]; ok {
 					for _, old := range oldSlices {
 						if new.Package != old.Package {
@@ -224,7 +211,6 @@
 								continue
 							} else if err != preferNone {
 								return err
->>>>>>> 6a85130c
 							}
 						}
 
@@ -250,52 +236,24 @@
 		if skey.side == preferSource && skey.pkg != "" {
 			// Process only the preferSource to traverse the graph only once
 			// and avoid repeated work.
-			if _, ok := pathToSlice[preferKey{path: skey.path, pkg: skey.pkg}]; !ok {
-				sourceSlice := pathToSlice[preferKey{path: skey.path, pkg: source}]
+
+			found := false
+			var sourceSlice *Slice
+			for _, slice := range paths[skey.path] {
+				if slice.Package == skey.pkg {
+					found = true
+				}
+				if slice.Package == source {
+					sourceSlice = slice
+				}
+			}
+			if !found {
 				return fmt.Errorf("slice %s prefers package %q which does not contain path %s", sourceSlice, skey.pkg, skey.path)
 			}
 		}
 	}
 
 	// Check for glob and generate conflicts.
-<<<<<<< HEAD
-	for oldPath, old := range globs {
-		oldInfo := old.Contents[oldPath]
-		for newPath, new := range paths {
-			if oldPath == newPath {
-				// Identical globs have been filtered earlier. This must be the
-				// exact same entry.
-				continue
-			}
-			if !strdist.GlobPath(newPath, oldPath) {
-				continue
-			}
-			toCheck := []*Slice{new}
-			pkg := new.Package
-			// Add all packages in the prefer relationship. If there is no
-			// relationship only the current package gets added.
-			for {
-				pkg = prefers[preferKey{preferSource, newPath, pkg}]
-				if pkg == "" {
-					break
-				}
-				slice := pathToSlice[preferKey{path: newPath, pkg: pkg}]
-				toCheck = append(toCheck, slice)
-			}
-			for _, new := range toCheck {
-				// It is okay to check only one slice per package because the
-				// content has been validated to be the same earlier.
-				newInfo := new.Contents[newPath]
-				if oldInfo.Kind == GlobPath && (newInfo.Kind == GlobPath || newInfo.Kind == CopyPath) {
-					if new.Package == old.Package {
-						continue
-					}
-				}
-				if (old.Package > new.Package) || (old.Package == new.Package && old.Name > new.Name) ||
-					(old.Package == new.Package && old.Name == new.Name && oldPath > newPath) {
-					old, new = new, old
-					oldPath, newPath = newPath, oldPath
-=======
 	for oldPath, oldSlices := range paths {
 		for _, old := range oldSlices {
 			oldInfo := old.Contents[oldPath]
@@ -322,7 +280,6 @@
 						}
 						return fmt.Errorf("slices %s and %s conflict on %s and %s", old, new, oldPath, newPath)
 					}
->>>>>>> 6a85130c
 				}
 			}
 		}
