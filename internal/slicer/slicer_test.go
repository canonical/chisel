--- conflicted
+++ resolved
@@ -1744,7 +1744,46 @@
 		"/hardlink": "file 0644 2c26b46b <1> {test-package_myslice}",
 	},
 }, {
-<<<<<<< HEAD
+	summary: "Hard links cannot escape the target directory",
+	slices:  []setup.SliceKey{{"test-package", "myslice"}},
+	pkgs: []*testutil.TestPackage{{
+		Name: "test-package",
+		Data: testutil.MustMakeDeb([]testutil.TarEntry{
+			testutil.Dir(0755, "./"),
+			testutil.Hrd(0644, "./hardlink", "/etc/group"),
+		}),
+	}},
+	release: map[string]string{
+		"slices/mydir/test-package.yaml": `
+			package: test-package
+			slices:
+				myslice:
+					contents:
+						/hardlink:
+		`,
+	},
+	error: `cannot extract from package "test-package": invalid link target /etc/group`,
+}, {
+	summary: "Cannot extract outside of target directory",
+	slices:  []setup.SliceKey{{"test-package", "myslice"}},
+	pkgs: []*testutil.TestPackage{{
+		Name: "test-package",
+		Data: testutil.MustMakeDeb([]testutil.TarEntry{
+			testutil.Dir(0755, "./"),
+			testutil.Reg(0644, "./../file", "hijacking system file"),
+		}),
+	}},
+	release: map[string]string{
+		"slices/mydir/test-package.yaml": `
+			package: test-package
+			slices:
+				myslice:
+					contents:
+						/**:
+		`,
+	},
+	error: `cannot extract from package "test-package": cannot create path /[a-z0-9\-\/]*/file outside of root /[a-z0-9\-\/]*`,
+}, {
 	summary: "Extract conflicting paths with prefer from proper package",
 	slices: []setup.SliceKey{
 		{"test-package1", "myslice"},
@@ -1805,47 +1844,6 @@
 		"/link": "symlink /file1 {test-package1_myslice}",
 		"/text": "file 0644 2c26b46b {test-package1_myslice}",
 	},
-=======
-	summary: "Hard links cannot escape the target directory",
-	slices:  []setup.SliceKey{{"test-package", "myslice"}},
-	pkgs: []*testutil.TestPackage{{
-		Name: "test-package",
-		Data: testutil.MustMakeDeb([]testutil.TarEntry{
-			testutil.Dir(0755, "./"),
-			testutil.Hrd(0644, "./hardlink", "/etc/group"),
-		}),
-	}},
-	release: map[string]string{
-		"slices/mydir/test-package.yaml": `
-			package: test-package
-			slices:
-				myslice:
-					contents:
-						/hardlink:
-		`,
-	},
-	error: `cannot extract from package "test-package": invalid link target /etc/group`,
-}, {
-	summary: "Cannot extract outside of target directory",
-	slices:  []setup.SliceKey{{"test-package", "myslice"}},
-	pkgs: []*testutil.TestPackage{{
-		Name: "test-package",
-		Data: testutil.MustMakeDeb([]testutil.TarEntry{
-			testutil.Dir(0755, "./"),
-			testutil.Reg(0644, "./../file", "hijacking system file"),
-		}),
-	}},
-	release: map[string]string{
-		"slices/mydir/test-package.yaml": `
-			package: test-package
-			slices:
-				myslice:
-					contents:
-						/**:
-		`,
-	},
-	error: `cannot extract from package "test-package": cannot create path /[a-z0-9\-\/]*/file outside of root /[a-z0-9\-\/]*`,
->>>>>>> 803b7090
 }}
 
 var defaultChiselYaml = `
