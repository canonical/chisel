--- conflicted
+++ resolved
@@ -319,47 +319,36 @@
 		"/file":     "file 0644 fc02ca0e {other-package_myslice}",
 	},
 }, {
-	summary: "Install two packages, explicit path has preference over implicit parent (alphabetical order)",
+	summary: "Install two packages, explicit path has preference over implicit parent",
 	slices: []setup.SliceKey{
-<<<<<<< HEAD
 		{"a-implicit-parent", "myslice"},
-		{"b-explicit-dir", "myslice"}},
-	pkgs: map[string]testutil.TestPackage{
-		"a-implicit-parent": {
-			Data: testutil.MustMakeDeb([]testutil.TarEntry{
-				testutil.Dir(0755, "./dir/"),
-				testutil.Reg(0644, "./dir/file", "random"),
-			}),
-		},
-		"b-explicit-dir": {
-			Data: testutil.MustMakeDeb([]testutil.TarEntry{
-				testutil.Dir(01777, "./dir/"),
-			}),
-		},
-	},
-=======
-		{"implicit-parent", "myslice"},
-		{"explicit-dir", "myslice"}},
+		{"b-explicit-dir", "myslice"},
+		{"c-implicit-parent", "myslice"}},
 	pkgs: []*testutil.TestPackage{{
-		Name: "implicit-parent",
+		Name: "a-implicit-parent",
 		Data: testutil.MustMakeDeb([]testutil.TarEntry{
 			testutil.Dir(0755, "./dir/"),
-			testutil.Reg(0644, "./dir/file", "random"),
+			testutil.Reg(0644, "./dir/file-1", "random"),
 		}),
 	}, {
-		Name: "explicit-dir",
+		Name: "b-explicit-dir",
 		Data: testutil.MustMakeDeb([]testutil.TarEntry{
 			testutil.Dir(01777, "./dir/"),
 		}),
+	}, {
+		Name: "c-implicit-parent",
+		Data: testutil.MustMakeDeb([]testutil.TarEntry{
+			testutil.Dir(0755, "./dir/"),
+			testutil.Reg(0644, "./dir/file-2", "random"),
+		}),
 	}},
->>>>>>> 7eb8428f
 	release: map[string]string{
 		"slices/mydir/a-implicit-parent.yaml": `
 			package: a-implicit-parent
 			slices:
 				myslice:
 					contents:
-						/dir/file:
+						/dir/file-1:
 		`,
 		"slices/mydir/b-explicit-dir.yaml": `
 			package: b-explicit-dir
@@ -368,56 +357,23 @@
 					contents:
 						/dir/:
 		`,
-	},
-	filesystem: map[string]string{
-		"/dir/":     "dir 01777",
-		"/dir/file": "file 0644 a441b15f",
-	},
-	manifestPaths: map[string]string{
-		"/dir/":     "dir 01777 {b-explicit-dir_myslice}",
-		"/dir/file": "file 0644 a441b15f {a-implicit-parent_myslice}",
-	},
-}, {
-	summary: "Install two packages, explicit path has preference over implicit parent (reverse order)",
-	slices: []setup.SliceKey{
-		{"b-implicit-parent", "myslice"},
-		{"a-explicit-dir", "myslice"}},
-	pkgs: map[string]testutil.TestPackage{
-		"b-implicit-parent": {
-			Data: testutil.MustMakeDeb([]testutil.TarEntry{
-				testutil.Dir(0755, "./dir/"),
-				testutil.Reg(0644, "./dir/file", "random"),
-			}),
-		},
-		"a-explicit-dir": {
-			Data: testutil.MustMakeDeb([]testutil.TarEntry{
-				testutil.Dir(01777, "./dir/"),
-			}),
-		},
-	},
-	release: map[string]string{
-		"slices/mydir/b-implicit-parent.yaml": `
-			package: b-implicit-parent
-			slices:
-				myslice:
-					contents:
-						/dir/file:
-		`,
-		"slices/mydir/a-explicit-dir.yaml": `
-			package: a-explicit-dir
-			slices:
-				myslice:
-					contents:
-						/dir/:
-		`,
-	},
-	filesystem: map[string]string{
-		"/dir/":     "dir 01777",
-		"/dir/file": "file 0644 a441b15f",
-	},
-	manifestPaths: map[string]string{
-		"/dir/":     "dir 01777 {a-explicit-dir_myslice}",
-		"/dir/file": "file 0644 a441b15f {b-implicit-parent_myslice}",
+		"slices/mydir/c-implicit-parent.yaml": `
+			package: c-implicit-parent
+			slices:
+				myslice:
+					contents:
+						/dir/file-2:
+		`,
+	},
+	filesystem: map[string]string{
+		"/dir/":       "dir 01777",
+		"/dir/file-1": "file 0644 a441b15f",
+		"/dir/file-2": "file 0644 a441b15f",
+	},
+	manifestPaths: map[string]string{
+		"/dir/":       "dir 01777 {b-explicit-dir_myslice}",
+		"/dir/file-1": "file 0644 a441b15f {a-implicit-parent_myslice}",
+		"/dir/file-2": "file 0644 a441b15f {c-implicit-parent_myslice}",
 	},
 }, {
 	summary: "Valid same file in two slices in different packages",
