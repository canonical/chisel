package slicer_test

import (
	"archive/tar"
	"fmt"
	"os"
	"path"
	"path/filepath"
	"sort"
	"strings"

	. "gopkg.in/check.v1"

	"github.com/canonical/chisel/internal/archive"
	"github.com/canonical/chisel/internal/manifest"
	"github.com/canonical/chisel/internal/setup"
	"github.com/canonical/chisel/internal/slicer"
	"github.com/canonical/chisel/internal/testutil"
)

var (
	testKey = testutil.PGPKeys["key1"]
)

type slicerTest struct {
	summary       string
	arch          string
	release       map[string]string
	pkgs          map[string]testutil.TestPackage
	slices        []setup.SliceKey
	hackopt       func(c *C, opts *slicer.RunOptions)
	filesystem    map[string]string
	manifestPaths map[string]string
	manifestPkgs  map[string]string
	error         string
}

var packageEntries = map[string][]testutil.TarEntry{
	"copyright-symlink-libssl3": {
		{Header: tar.Header{Name: "./"}},
		{Header: tar.Header{Name: "./usr/"}},
		{Header: tar.Header{Name: "./usr/lib/"}},
		{Header: tar.Header{Name: "./usr/lib/x86_64-linux-gnu/"}},
		{Header: tar.Header{Name: "./usr/lib/x86_64-linux-gnu/libssl.so.3", Mode: 00755}},
		{Header: tar.Header{Name: "./usr/share/"}},
		{Header: tar.Header{Name: "./usr/share/doc/"}},
		{Header: tar.Header{Name: "./usr/share/doc/copyright-symlink-libssl3/"}},
		{Header: tar.Header{Name: "./usr/share/doc/copyright-symlink-libssl3/copyright"}},
	},
	"copyright-symlink-openssl": {
		{Header: tar.Header{Name: "./"}},
		{Header: tar.Header{Name: "./etc/"}},
		{Header: tar.Header{Name: "./etc/ssl/"}},
		{Header: tar.Header{Name: "./etc/ssl/openssl.cnf"}},
		{Header: tar.Header{Name: "./usr/"}},
		{Header: tar.Header{Name: "./usr/bin/"}},
		{Header: tar.Header{Name: "./usr/bin/openssl", Mode: 00755}},
		{Header: tar.Header{Name: "./usr/share/"}},
		{Header: tar.Header{Name: "./usr/share/doc/"}},
		{Header: tar.Header{Name: "./usr/share/doc/copyright-symlink-openssl/"}},
		{Header: tar.Header{Name: "./usr/share/doc/copyright-symlink-openssl/copyright", Linkname: "../libssl3/copyright"}},
	},
}

var testPackageCopyrightEntries = []testutil.TarEntry{
	// Hardcoded copyright paths.
	testutil.Dir(0755, "./usr/"),
	testutil.Dir(0755, "./usr/share/"),
	testutil.Dir(0755, "./usr/share/doc/"),
	testutil.Dir(0755, "./usr/share/doc/test-package/"),
	testutil.Reg(0644, "./usr/share/doc/test-package/copyright", "copyright"),
}

var slicerTests = []slicerTest{{
	summary: "Basic slicing",
	slices:  []setup.SliceKey{{"test-package", "myslice"}},
	release: map[string]string{
		"slices/mydir/test-package.yaml": `
			package: test-package
			slices:
				myslice:
					contents:
						/dir/file:
						/dir/file-copy:  {copy: /dir/file}
						/other-dir/file: {symlink: ../dir/file}
						/dir/text-file:  {text: data1}
						/dir/foo/bar/:   {make: true, mode: 01777}
		`,
	},
	filesystem: map[string]string{
		"/dir/":           "dir 0755",
		"/dir/file":       "file 0644 cc55e2ec",
		"/dir/file-copy":  "file 0644 cc55e2ec",
		"/dir/foo/":       "dir 0755",
		"/dir/foo/bar/":   "dir 01777",
		"/dir/text-file":  "file 0644 5b41362b",
		"/other-dir/":     "dir 0755",
		"/other-dir/file": "symlink ../dir/file",
	},
	manifestPaths: map[string]string{
		"/dir/file":       "file 0644 cc55e2ec {test-package_myslice}",
		"/dir/file-copy":  "file 0644 cc55e2ec {test-package_myslice}",
		"/dir/foo/bar/":   "dir 01777 {test-package_myslice}",
		"/dir/text-file":  "file 0644 5b41362b {test-package_myslice}",
		"/other-dir/file": "symlink ../dir/file {test-package_myslice}",
	},
}, {
	summary: "Glob extraction",
	slices:  []setup.SliceKey{{"test-package", "myslice"}},
	release: map[string]string{
		"slices/mydir/test-package.yaml": `
			package: test-package
			slices:
				myslice:
					contents:
						/**/other-f*e:
		`,
	},
	filesystem: map[string]string{
		"/dir/":                  "dir 0755",
		"/dir/nested/":           "dir 0755",
		"/dir/nested/other-file": "file 0644 6b86b273",
		"/dir/other-file":        "file 0644 63d5dd49",
	},
	manifestPaths: map[string]string{
		"/dir/nested/other-file": "file 0644 6b86b273 {test-package_myslice}",
		"/dir/other-file":        "file 0644 63d5dd49 {test-package_myslice}",
	},
}, {
	summary: "Create new file under extracted directory and preserve parent directory permissions",
	slices:  []setup.SliceKey{{"test-package", "myslice"}},
	release: map[string]string{
		"slices/mydir/test-package.yaml": `
			package: test-package
			slices:
				myslice:
					contents:
						# Note the missing /parent/ here.
						/parent/new: {text: data1}
		`,
	},
	filesystem: map[string]string{
		"/parent/":    "dir 01777", // This is the magic.
		"/parent/new": "file 0644 5b41362b",
	},
	manifestPaths: map[string]string{
		"/parent/new": "file 0644 5b41362b {test-package_myslice}",
	},
}, {
	summary: "Create new nested file under extracted directory and preserve parent directory permissions",
	slices:  []setup.SliceKey{{"test-package", "myslice"}},
	release: map[string]string{
		"slices/mydir/test-package.yaml": `
			package: test-package
			slices:
				myslice:
					contents:
						# Note the missing /parent/ and /parent/permissions/ here.
						/parent/permissions/new: {text: data1}
		`,
	},
	filesystem: map[string]string{
		"/parent/":                "dir 01777", // This is the magic.
		"/parent/permissions/":    "dir 0764",  // This is the magic.
		"/parent/permissions/new": "file 0644 5b41362b",
	},
	manifestPaths: map[string]string{
		"/parent/permissions/new": "file 0644 5b41362b {test-package_myslice}",
	},
}, {
	summary: "Create new directory under extracted directory and preserve parent directory permissions",
	slices:  []setup.SliceKey{{"test-package", "myslice"}},
	release: map[string]string{
		"slices/mydir/test-package.yaml": `
			package: test-package
			slices:
				myslice:
					contents:
						# Note the missing /parent/ here.
						/parent/new/: {make: true}
		`,
	},
	filesystem: map[string]string{
		"/parent/":     "dir 01777", // This is the magic.
		"/parent/new/": "dir 0755",
	},
	manifestPaths: map[string]string{
		"/parent/new/": "dir 0755 {test-package_myslice}",
	},
}, {
	summary: "Create new file using glob and preserve parent directory permissions",
	slices:  []setup.SliceKey{{"test-package", "myslice"}},
	release: map[string]string{
		"slices/mydir/test-package.yaml": `
			package: test-package
			slices:
				myslice:
					contents:
						# Note the missing /parent/ and /parent/permissions/ here.
						/parent/**:
		`,
	},
	filesystem: map[string]string{
		"/parent/":                 "dir 01777", // This is the magic.
		"/parent/permissions/":     "dir 0764",  // This is the magic.
		"/parent/permissions/file": "file 0755 722c14b3",
	},
	manifestPaths: map[string]string{
		"/parent/":                 "dir 01777 {test-package_myslice}",
		"/parent/permissions/":     "dir 0764 {test-package_myslice}",
		"/parent/permissions/file": "file 0755 722c14b3 {test-package_myslice}",
	},
}, {
	summary: "Conditional architecture",
	arch:    "amd64",
	slices:  []setup.SliceKey{{"test-package", "myslice"}},
	release: map[string]string{
		"slices/mydir/test-package.yaml": `
			package: test-package
			slices:
				myslice:
					contents:
						/dir/text-file-1: {text: data1, arch: amd64}
						/dir/text-file-2: {text: data1, arch: i386}
						/dir/text-file-3: {text: data1, arch: [i386, amd64]}
						/dir/nested/copy-1: {copy: /dir/nested/file, arch: amd64}
						/dir/nested/copy-2: {copy: /dir/nested/file, arch: i386}
						/dir/nested/copy-3: {copy: /dir/nested/file, arch: [i386, amd64]}
		`,
	},
	filesystem: map[string]string{
		"/dir/":              "dir 0755",
		"/dir/text-file-1":   "file 0644 5b41362b",
		"/dir/text-file-3":   "file 0644 5b41362b",
		"/dir/nested/":       "dir 0755",
		"/dir/nested/copy-1": "file 0644 84237a05",
		"/dir/nested/copy-3": "file 0644 84237a05",
	},
	manifestPaths: map[string]string{
		"/dir/nested/copy-1": "file 0644 84237a05 {test-package_myslice}",
		"/dir/nested/copy-3": "file 0644 84237a05 {test-package_myslice}",
		"/dir/text-file-1":   "file 0644 5b41362b {test-package_myslice}",
		"/dir/text-file-3":   "file 0644 5b41362b {test-package_myslice}",
	},
}, {
	summary: "Copyright is installed",
	slices:  []setup.SliceKey{{"test-package", "myslice"}},
	pkgs: map[string]testutil.TestPackage{
		// Add the copyright entries to the package.
		"test-package": {
			Data: testutil.MustMakeDeb(append(testutil.TestPackageEntries, testPackageCopyrightEntries...)),
		},
	},
	release: map[string]string{
		"slices/mydir/test-package.yaml": `
			package: test-package
			slices:
				myslice:
					contents:
						/dir/file:
		`,
	},
	filesystem: map[string]string{
		"/dir/":     "dir 0755",
		"/dir/file": "file 0644 cc55e2ec",
		// Hardcoded copyright entries.
		"/usr/":                                 "dir 0755",
		"/usr/share/":                           "dir 0755",
		"/usr/share/doc/":                       "dir 0755",
		"/usr/share/doc/test-package/":          "dir 0755",
		"/usr/share/doc/test-package/copyright": "file 0644 c2fca2aa",
	},
	manifestPaths: map[string]string{
		"/dir/file": "file 0644 cc55e2ec {test-package_myslice}",
	},
}, {
	summary: "Install two packages",
	slices: []setup.SliceKey{
		{"test-package", "myslice"},
		{"other-package", "myslice"}},
	pkgs: map[string]testutil.TestPackage{
		"test-package": {
			Data: testutil.PackageData["test-package"],
		},
		"other-package": {
			Data: testutil.PackageData["other-package"],
		},
	},
	release: map[string]string{
		"slices/mydir/test-package.yaml": `
			package: test-package
			slices:
				myslice:
					contents:
						/dir/file:
						/foo/: {make: true}
		`,
		"slices/mydir/other-package.yaml": `
			package: other-package
			slices:
				myslice:
					contents:
						/file:
						/bar/: {make: true}
		`,
	},
	filesystem: map[string]string{
		"/bar/":     "dir 0755",
		"/dir/":     "dir 0755",
		"/dir/file": "file 0644 cc55e2ec",
		"/file":     "file 0644 fc02ca0e",
		"/foo/":     "dir 0755",
	},
	manifestPaths: map[string]string{
		"/foo/":     "dir 0755 {test-package_myslice}",
		"/dir/file": "file 0644 cc55e2ec {test-package_myslice}",
		"/bar/":     "dir 0755 {other-package_myslice}",
		"/file":     "file 0644 fc02ca0e {other-package_myslice}",
	},
}, {
	summary: "Install two packages, explicit path has preference over implicit parent",
	slices: []setup.SliceKey{
		{"implicit-parent", "myslice"},
		{"explicit-dir", "myslice"}},
	pkgs: map[string]testutil.TestPackage{
		"implicit-parent": {
			Data: testutil.MustMakeDeb([]testutil.TarEntry{
				testutil.Dir(0755, "./dir/"),
				testutil.Reg(0644, "./dir/file", "random"),
			}),
		},
		"explicit-dir": {
			Data: testutil.MustMakeDeb([]testutil.TarEntry{
				testutil.Dir(01777, "./dir/"),
			}),
		},
	},
	release: map[string]string{
		"slices/mydir/implicit-parent.yaml": `
			package: implicit-parent
			slices:
				myslice:
					contents:
						/dir/file:
		`,
		"slices/mydir/explicit-dir.yaml": `
			package: explicit-dir
			slices:
				myslice:
					contents:
						/dir/:
		`,
	},
	filesystem: map[string]string{
		"/dir/":     "dir 01777",
		"/dir/file": "file 0644 a441b15f",
	},
	manifestPaths: map[string]string{
		"/dir/":     "dir 01777 {explicit-dir_myslice}",
		"/dir/file": "file 0644 a441b15f {implicit-parent_myslice}",
	},
}, {
	summary: "Valid same file in two slices in different packages",
	slices: []setup.SliceKey{
		{"test-package", "myslice"},
		{"other-package", "myslice"}},
	pkgs: map[string]testutil.TestPackage{
		"test-package": {
			Data: testutil.PackageData["test-package"],
		},
		"other-package": {
			Data: testutil.PackageData["other-package"],
		},
	},
	release: map[string]string{
		"slices/mydir/test-package.yaml": `
			package: test-package
			slices:
				myslice:
					contents:
						/textFile: {text: SAME_TEXT}
		`,
		"slices/mydir/other-package.yaml": `
			package: other-package
			slices:
				myslice:
					contents:
						/textFile: {text: SAME_TEXT}
		`,
	},
	filesystem: map[string]string{
		"/textFile": "file 0644 c6c83d10",
	},
	manifestPaths: map[string]string{
		"/textFile": "file 0644 c6c83d10 {other-package_myslice,test-package_myslice}",
	},
}, {
	summary: "Script: write a file",
	slices:  []setup.SliceKey{{"test-package", "myslice"}},
	release: map[string]string{
		"slices/mydir/test-package.yaml": `
			package: test-package
			slices:
				myslice:
					contents:
						/dir/text-file: {text: data1, mutable: true}
					mutate: |
						content.write("/dir/text-file", "data2")
		`,
	},
	filesystem: map[string]string{
		"/dir/":          "dir 0755",
		"/dir/text-file": "file 0644 d98cf53e",
	},
	manifestPaths: map[string]string{
		"/dir/text-file": "file 0644 5b41362b d98cf53e {test-package_myslice}",
	},
}, {
	summary: "Script: read a file",
	slices:  []setup.SliceKey{{"test-package", "myslice"}},
	release: map[string]string{
		"slices/mydir/test-package.yaml": `
			package: test-package
			slices:
				myslice:
					contents:
						/dir/text-file-1: {text: data1}
						/foo/text-file-2: {text: data2, mutable: true}
					mutate: |
						data = content.read("/dir/text-file-1")
						content.write("/foo/text-file-2", data)
		`,
	},
	filesystem: map[string]string{
		"/dir/":            "dir 0755",
		"/dir/text-file-1": "file 0644 5b41362b",
		"/foo/":            "dir 0755",
		"/foo/text-file-2": "file 0644 5b41362b",
	},
	manifestPaths: map[string]string{
		"/dir/text-file-1": "file 0644 5b41362b {test-package_myslice}",
		"/foo/text-file-2": "file 0644 d98cf53e 5b41362b {test-package_myslice}",
	},
}, {
	summary: "Script: use 'until' to remove file after mutate",
	slices:  []setup.SliceKey{{"test-package", "myslice"}},
	release: map[string]string{
		"slices/mydir/test-package.yaml": `
			package: test-package
			slices:
				myslice:
					contents:
						/dir/text-file-1: {text: data1, until: mutate}
						/foo/text-file-2: {text: data2, mutable: true}
					mutate: |
						data = content.read("/dir/text-file-1")
						content.write("/foo/text-file-2", data)
		`,
	},
	filesystem: map[string]string{
		"/dir/":            "dir 0755",
		"/foo/":            "dir 0755",
		"/foo/text-file-2": "file 0644 5b41362b",
	},
	manifestPaths: map[string]string{
		"/foo/text-file-2": "file 0644 d98cf53e 5b41362b {test-package_myslice}",
	},
}, {
	summary: "Script: use 'until' to remove wildcard after mutate",
	slices:  []setup.SliceKey{{"test-package", "myslice"}},
	release: map[string]string{
		"slices/mydir/test-package.yaml": `
			package: test-package
			slices:
				myslice:
					contents:
						/dir/nested**:  {until: mutate}
						/other-dir/text-file: {until: mutate, text: data1}
		`,
	},
	filesystem: map[string]string{
		"/dir/":       "dir 0755",
		"/other-dir/": "dir 0755",
	},
	manifestPaths: map[string]string{},
}, {
	summary: "Script: 'until' does not remove non-empty directories",
	slices:  []setup.SliceKey{{"test-package", "myslice"}},
	release: map[string]string{
		"slices/mydir/test-package.yaml": `
			package: test-package
			slices:
				myslice:
					contents:
						/dir/nested/: {until: mutate}
						/dir/nested/file-copy: {copy: /dir/file}
		`,
	},
	filesystem: map[string]string{
		"/dir/":                 "dir 0755",
		"/dir/nested/":          "dir 0755",
		"/dir/nested/file-copy": "file 0644 cc55e2ec",
	},
	manifestPaths: map[string]string{
		"/dir/nested/file-copy": "file 0644 cc55e2ec {test-package_myslice}",
	},
}, {
	summary: "Script: writing same contents to existing file does not set the final hash in report",
	slices:  []setup.SliceKey{{"test-package", "myslice"}},
	release: map[string]string{
		"slices/mydir/test-package.yaml": `
			package: test-package
			slices:
				myslice:
					contents:
						/dir/text-file: {text: data1, mutable: true}
					mutate: |
						content.write("/dir/text-file", "data1")
		`,
	},
	filesystem: map[string]string{
		"/dir/":          "dir 0755",
		"/dir/text-file": "file 0644 5b41362b",
	},
	manifestPaths: map[string]string{
		"/dir/text-file": "file 0644 5b41362b {test-package_myslice}",
	},
}, {
	summary: "Script: cannot write non-mutable files",
	slices:  []setup.SliceKey{{"test-package", "myslice"}},
	release: map[string]string{
		"slices/mydir/test-package.yaml": `
			package: test-package
			slices:
				myslice:
					contents:
						/dir/text-file: {text: data1}
					mutate: |
						content.write("/dir/text-file", "data2")
		`,
	},
	error: `slice test-package_myslice: cannot write file which is not mutable: /dir/text-file`,
}, {
	summary: "Script: cannot write to unlisted file",
	slices:  []setup.SliceKey{{"test-package", "myslice"}},
	release: map[string]string{
		"slices/mydir/test-package.yaml": `
			package: test-package
			slices:
				myslice:
					contents:
					mutate: |
						content.write("/dir/text-file", "data")
		`,
	},
	error: `slice test-package_myslice: cannot write file which is not mutable: /dir/text-file`,
}, {
	summary: "Script: cannot write to directory",
	slices:  []setup.SliceKey{{"test-package", "myslice"}},
	release: map[string]string{
		"slices/mydir/test-package.yaml": `
			package: test-package
			slices:
				myslice:
					contents:
						/dir/: {make: true}
					mutate: |
						content.write("/dir/", "data")
		`,
	},
	error: `slice test-package_myslice: cannot write file which is not mutable: /dir/`,
}, {
	summary: "Script: cannot read unlisted content",
	slices:  []setup.SliceKey{{"test-package", "myslice2"}},
	release: map[string]string{
		"slices/mydir/test-package.yaml": `
			package: test-package
			slices:
				myslice1:
					contents:
						/dir/text-file: {text: data1}
				myslice2:
					mutate: |
						content.read("/dir/text-file")
		`,
	},
	error: `slice test-package_myslice2: cannot read file which is not selected: /dir/text-file`,
}, {
	summary: "Script: can read globbed content",
	slices:  []setup.SliceKey{{"test-package", "myslice1"}, {"test-package", "myslice2"}},
	release: map[string]string{
		"slices/mydir/test-package.yaml": `
			package: test-package
			slices:
				myslice1:
					contents:
						/dir/nested/fil*:
				myslice2:
					mutate: |
						content.read("/dir/nested/file")
		`,
	},
}, {
	summary: "Relative content root directory must not error",
	slices:  []setup.SliceKey{{"test-package", "myslice"}},
	release: map[string]string{
		"slices/mydir/test-package.yaml": `
			package: test-package
			slices:
				myslice:
					contents:
						/dir/text-file: {text: data1, mutable: true}
					mutate: |
						content.read("/dir/text-file")
						content.write("/dir/text-file", "data2")
		`,
	},
	hackopt: func(c *C, opts *slicer.RunOptions) {
		dir, err := os.Getwd()
		c.Assert(err, IsNil)
		opts.TargetDir, err = filepath.Rel(dir, opts.TargetDir)
		c.Assert(err, IsNil)
	},
}, {
	summary: "Can list parent directories of normal paths",
	slices:  []setup.SliceKey{{"test-package", "myslice"}},
	release: map[string]string{
		"slices/mydir/test-package.yaml": `
			package: test-package
			slices:
				myslice:
					contents:
						/a/b/c: {text: foo}
						/x/y/: {make: true}
					mutate: |
						content.list("/")
						content.list("/a")
						content.list("/a/b")
						content.list("/x")
						content.list("/x/y")
		`,
	},
}, {
	summary: "Cannot list unselected directory",
	slices:  []setup.SliceKey{{"test-package", "myslice"}},
	release: map[string]string{
		"slices/mydir/test-package.yaml": `
			package: test-package
			slices:
				myslice:
					contents:
						/a/b/c: {text: foo}
					mutate: |
						content.list("/a/d")
		`,
	},
	error: `slice test-package_myslice: cannot list directory which is not selected: /a/d/`,
}, {
	summary: "Cannot list file path as a directory",
	slices:  []setup.SliceKey{{"test-package", "myslice"}},
	release: map[string]string{
		"slices/mydir/test-package.yaml": `
			package: test-package
			slices:
				myslice:
					contents:
						/a/b/c: {text: foo}
					mutate: |
						content.list("/a/b/c")
		`,
	},
	error: `slice test-package_myslice: content is not a directory: /a/b/c`,
}, {
	summary: "Can list parent directories of globs",
	slices:  []setup.SliceKey{{"test-package", "myslice"}},
	release: map[string]string{
		"slices/mydir/test-package.yaml": `
			package: test-package
			slices:
				myslice:
					contents:
						/**/nested/f?le:
					mutate: |
						content.list("/dir/nested")
		`,
	},
}, {
	summary: "Cannot list directories not matched by glob",
	slices:  []setup.SliceKey{{"test-package", "myslice"}},
	release: map[string]string{
		"slices/mydir/test-package.yaml": `
			package: test-package
			slices:
				myslice:
					contents:
						/**/nested/f?le:
					mutate: |
						content.list("/other-dir")
		`,
	},
	error: `slice test-package_myslice: cannot list directory which is not selected: /other-dir/`,
}, {
	summary: "Duplicate copyright symlink is ignored",
	slices:  []setup.SliceKey{{"copyright-symlink-openssl", "bins"}},
	pkgs: map[string]testutil.TestPackage{
		"copyright-symlink-openssl": {
			Data: testutil.MustMakeDeb(packageEntries["copyright-symlink-openssl"]),
		},
		"copyright-symlink-libssl3": {
			Data: testutil.MustMakeDeb(packageEntries["copyright-symlink-libssl3"]),
		},
	},
	release: map[string]string{
		"slices/mydir/copyright-symlink-libssl3.yaml": `
			package: copyright-symlink-libssl3
			slices:
				libs:
					contents:
						/usr/lib/x86_64-linux-gnu/libssl.so.3:
		`,
		"slices/mydir/copyright-symlink-openssl.yaml": `
			package: copyright-symlink-openssl
			slices:
				bins:
					essential:
						- copyright-symlink-libssl3_libs
						- copyright-symlink-openssl_config
					contents:
						/usr/bin/openssl:
				config:
					contents:
						/etc/ssl/openssl.cnf:
		`,
	},
}, {
	summary: "Can list unclean directory paths",
	slices:  []setup.SliceKey{{"test-package", "myslice"}},
	release: map[string]string{
		"slices/mydir/test-package.yaml": `
			package: test-package
			slices:
				myslice:
					contents:
						/a/b/c: {text: foo}
						/x/y/: {make: true}
					mutate: |
						content.list("/////")
						content.list("/a/")
						content.list("/a/b/../b/")
						content.list("/x///")
						content.list("/x/./././y")
		`,
	},
}, {
	summary: "Cannot read directories",
	slices:  []setup.SliceKey{{"test-package", "myslice"}},
	release: map[string]string{
		"slices/mydir/test-package.yaml": `
			package: test-package
			slices:
				myslice:
					contents:
						/x/y/: {make: true}
					mutate: |
						content.read("/x/y")
		`,
	},
	error: `slice test-package_myslice: content is not a file: /x/y`,
}, {
	summary: "Non-default archive",
	slices:  []setup.SliceKey{{"test-package", "myslice"}},
	release: map[string]string{
		"chisel.yaml": `
			format: chisel-v1
			archives:
				foo:
					version: 22.04
					components: [main, universe]
					default: true
					v1-public-keys: [test-key]
				bar:
					version: 22.04
					components: [main]
					v1-public-keys: [test-key]
			v1-public-keys:
				test-key:
					id: ` + testKey.ID + `
					armor: |` + "\n" + testutil.PrefixEachLine(testKey.PubKeyArmor, "\t\t\t\t\t\t") + `
		`,
		"slices/mydir/test-package.yaml": `
			package: test-package
			archive: bar
			slices:
				myslice:
					contents:
						/dir/nested/file:
		`,
	},
	hackopt: func(c *C, opts *slicer.RunOptions) {
		delete(opts.Archives, "foo")
	},
	filesystem: map[string]string{
		"/dir/":            "dir 0755",
		"/dir/nested/":     "dir 0755",
		"/dir/nested/file": "file 0644 84237a05",
	},
	manifestPaths: map[string]string{
		"/dir/nested/file": "file 0644 84237a05 {test-package_myslice}",
	},
}, {
	summary: "Multiple slices of same package",
	slices: []setup.SliceKey{
		{"test-package", "myslice1"},
		{"test-package", "myslice2"},
	},
	release: map[string]string{
		"slices/mydir/test-package.yaml": `
			package: test-package
			slices:
				myslice1:
					contents:
						/dir/file:
						/dir/file-copy:  {copy: /dir/file}
						/other-dir/file: {symlink: ../dir/file}
						/dir/foo/bar/:   {make: true, mode: 01777}
				myslice2:
					contents:
						/dir/other-file:
		`,
	},
	filesystem: map[string]string{
		"/dir/":           "dir 0755",
		"/dir/file":       "file 0644 cc55e2ec",
		"/dir/file-copy":  "file 0644 cc55e2ec",
		"/dir/foo/":       "dir 0755",
		"/dir/foo/bar/":   "dir 01777",
		"/dir/other-file": "file 0644 63d5dd49",
		"/other-dir/":     "dir 0755",
		"/other-dir/file": "symlink ../dir/file",
	},
	manifestPaths: map[string]string{
		"/dir/file":       "file 0644 cc55e2ec {test-package_myslice1}",
		"/dir/file-copy":  "file 0644 cc55e2ec {test-package_myslice1}",
		"/dir/foo/bar/":   "dir 01777 {test-package_myslice1}",
		"/dir/other-file": "file 0644 63d5dd49 {test-package_myslice2}",
		"/other-dir/file": "symlink ../dir/file {test-package_myslice1}",
	},
}, {
	summary: "Same glob in several entries with until:mutate and reading from script",
	slices: []setup.SliceKey{
		{"test-package", "myslice1"},
		{"test-package", "myslice2"},
	},
	release: map[string]string{
		"slices/mydir/test-package.yaml": `
			package: test-package
			slices:
				myslice1:
					contents:
						/dir/**: {until: mutate}
					mutate: |
						content.read("/dir/file")
				myslice2:
					contents:
						/dir/**:
					mutate: |
						content.read("/dir/file")
		`,
	},
	filesystem: map[string]string{
		"/dir/nested/other-file":        "file 0644 6b86b273",
		"/dir/several/":                 "dir 0755",
		"/dir/several/levels/":          "dir 0755",
		"/dir/several/levels/deep/file": "file 0644 6bc26dff",
		"/dir/":                         "dir 0755",
		"/dir/file":                     "file 0644 cc55e2ec",
		"/dir/nested/":                  "dir 0755",
		"/dir/nested/file":              "file 0644 84237a05",
		"/dir/other-file":               "file 0644 63d5dd49",
		"/dir/several/levels/deep/":     "dir 0755",
	},
	manifestPaths: map[string]string{
		"/dir/":                         "dir 0755 {test-package_myslice2}",
		"/dir/file":                     "file 0644 cc55e2ec {test-package_myslice2}",
		"/dir/nested/":                  "dir 0755 {test-package_myslice2}",
		"/dir/nested/file":              "file 0644 84237a05 {test-package_myslice2}",
		"/dir/nested/other-file":        "file 0644 6b86b273 {test-package_myslice2}",
		"/dir/other-file":               "file 0644 63d5dd49 {test-package_myslice2}",
		"/dir/several/":                 "dir 0755 {test-package_myslice2}",
		"/dir/several/levels/":          "dir 0755 {test-package_myslice2}",
		"/dir/several/levels/deep/":     "dir 0755 {test-package_myslice2}",
		"/dir/several/levels/deep/file": "file 0644 6bc26dff {test-package_myslice2}",
	},
}, {
	summary: "Overlapping globs, until:mutate and reading from script",
	slices: []setup.SliceKey{
		{"test-package", "myslice2"},
		{"test-package", "myslice1"},
	},
	release: map[string]string{
		"slices/mydir/test-package.yaml": `
			package: test-package
			slices:
				myslice1:
					contents:
						/dir/**:
					mutate: |
						content.read("/dir/file")
				myslice2:
					contents:
						/dir/nested/**: {until: mutate}
					mutate: |
						content.read("/dir/file")
		`,
	},
	filesystem: map[string]string{
		"/dir/":                         "dir 0755",
		"/dir/file":                     "file 0644 cc55e2ec",
		"/dir/nested/":                  "dir 0755",
		"/dir/nested/file":              "file 0644 84237a05",
		"/dir/nested/other-file":        "file 0644 6b86b273",
		"/dir/other-file":               "file 0644 63d5dd49",
		"/dir/several/":                 "dir 0755",
		"/dir/several/levels/":          "dir 0755",
		"/dir/several/levels/deep/":     "dir 0755",
		"/dir/several/levels/deep/file": "file 0644 6bc26dff",
	},
	manifestPaths: map[string]string{
		"/dir/":                         "dir 0755 {test-package_myslice1}",
		"/dir/file":                     "file 0644 cc55e2ec {test-package_myslice1}",
		"/dir/nested/":                  "dir 0755 {test-package_myslice1}",
		"/dir/nested/file":              "file 0644 84237a05 {test-package_myslice1}",
		"/dir/nested/other-file":        "file 0644 6b86b273 {test-package_myslice1}",
		"/dir/other-file":               "file 0644 63d5dd49 {test-package_myslice1}",
		"/dir/several/":                 "dir 0755 {test-package_myslice1}",
		"/dir/several/levels/":          "dir 0755 {test-package_myslice1}",
		"/dir/several/levels/deep/":     "dir 0755 {test-package_myslice1}",
		"/dir/several/levels/deep/file": "file 0644 6bc26dff {test-package_myslice1}",
	},
}, {
	summary: "Overlapping glob and single entry, until:mutate on entry and reading from script",
	slices: []setup.SliceKey{
		{"test-package", "myslice1"},
		{"test-package", "myslice2"},
	},
	release: map[string]string{
		"slices/mydir/test-package.yaml": `
			package: test-package
			slices:
				myslice1:
					contents:
						/dir/**:
					mutate: |
						content.read("/dir/file")
				myslice2:
					contents:
						/dir/file: {until: mutate}
					mutate: |
						content.read("/dir/file")
		`,
	},
	filesystem: map[string]string{
		"/dir/":                         "dir 0755",
		"/dir/file":                     "file 0644 cc55e2ec",
		"/dir/nested/":                  "dir 0755",
		"/dir/nested/file":              "file 0644 84237a05",
		"/dir/nested/other-file":        "file 0644 6b86b273",
		"/dir/other-file":               "file 0644 63d5dd49",
		"/dir/several/":                 "dir 0755",
		"/dir/several/levels/":          "dir 0755",
		"/dir/several/levels/deep/":     "dir 0755",
		"/dir/several/levels/deep/file": "file 0644 6bc26dff",
	},
	manifestPaths: map[string]string{
		"/dir/":                         "dir 0755 {test-package_myslice1}",
		"/dir/file":                     "file 0644 cc55e2ec {test-package_myslice1}",
		"/dir/nested/":                  "dir 0755 {test-package_myslice1}",
		"/dir/nested/file":              "file 0644 84237a05 {test-package_myslice1}",
		"/dir/nested/other-file":        "file 0644 6b86b273 {test-package_myslice1}",
		"/dir/other-file":               "file 0644 63d5dd49 {test-package_myslice1}",
		"/dir/several/":                 "dir 0755 {test-package_myslice1}",
		"/dir/several/levels/":          "dir 0755 {test-package_myslice1}",
		"/dir/several/levels/deep/":     "dir 0755 {test-package_myslice1}",
		"/dir/several/levels/deep/file": "file 0644 6bc26dff {test-package_myslice1}",
	},
}, {
	summary: "Overlapping glob and single entry, until:mutate on glob and reading from script",
	slices: []setup.SliceKey{
		{"test-package", "myslice1"},
		{"test-package", "myslice2"},
	},
	release: map[string]string{
		"slices/mydir/test-package.yaml": `
			package: test-package
			slices:
				myslice1:
					contents:
						/dir/**: {until: mutate}
					mutate: |
						content.read("/dir/file")
				myslice2:
					contents:
						/dir/file:
					mutate: |
						content.read("/dir/file")
		`,
	},
	filesystem: map[string]string{
		"/dir/":     "dir 0755",
		"/dir/file": "file 0644 cc55e2ec",
	},
	manifestPaths: map[string]string{
		"/dir/file": "file 0644 cc55e2ec {test-package_myslice2}",
	},
}, {
	summary: "Overlapping glob and single entry, until:mutate on both and reading from script",
	slices: []setup.SliceKey{
		{"test-package", "myslice1"},
		{"test-package", "myslice2"},
	},
	release: map[string]string{
		"slices/mydir/test-package.yaml": `
			package: test-package
			slices:
				myslice1:
					contents:
						/dir/**: {until: mutate}
					mutate: |
						content.read("/dir/file")
				myslice2:
					contents:
						/dir/file: {until: mutate}
					mutate: |
						content.read("/dir/file")
		`,
	},
<<<<<<< HEAD
	filesystem:    map[string]string{},
	manifestPaths: map[string]string{},
}, {
	summary: "Install two packages, both are recorded",
	slices: []setup.SliceKey{
		{"test-package", "myslice"},
		{"other-package", "myslice"},
	},
	pkgs: map[string]testutil.TestPackage{
		"test-package": {
			Name:    "test-package",
			Hash:    "h1",
			Version: "v1",
			Arch:    "a1",
			Data:    testutil.PackageData["test-package"],
		},
		"other-package": {
			Name:    "other-package",
			Hash:    "h2",
			Version: "v2",
			Arch:    "a2",
			Data:    testutil.PackageData["other-package"],
		},
=======
	filesystem: map[string]string{},
	report:     map[string]string{},
}, {
	summary: "Relative paths are properly trimmed during extraction",
	slices:  []setup.SliceKey{{"test-package", "myslice"}},
	pkgs: map[string][]byte{
		"test-package": testutil.MustMakeDeb([]testutil.TarEntry{
			// This particular path starting with "/foo" is chosen to test for
			// a particular bug; which appeared due to the usage of
			// strings.TrimLeft() instead strings.TrimPrefix() to determine a
			// relative path. Since TrimLeft takes in a cutset instead of a
			// prefix, the desired relative path was not produced.
			// See https://github.com/canonical/chisel/pull/145.
			testutil.Dir(0755, "./foo-bar/"),
		}),
	},
	hackopt: func(c *C, opts *slicer.RunOptions) {
		opts.TargetDir = filepath.Join(filepath.Clean(opts.TargetDir), "foo")
		err := os.Mkdir(opts.TargetDir, 0755)
		c.Assert(err, IsNil)
>>>>>>> 89174b46
	},
	release: map[string]string{
		"slices/mydir/test-package.yaml": `
			package: test-package
			slices:
				myslice:
					contents:
<<<<<<< HEAD
	`,
		"slices/mydir/other-package.yaml": `
			package: other-package
			slices:
				myslice:
					contents:
	`,
	},
	manifestPkgs: map[string]string{
		"test-package":  "test-package v1 a1 h1",
		"other-package": "other-package v2 a2 h2",
	},
}, {
	summary: "Two packages, only one is selected and recorded",
	slices: []setup.SliceKey{
		{"test-package", "myslice"},
	},
	pkgs: map[string]testutil.TestPackage{
		"test-package": {
			Name:    "test-package",
			Hash:    "h1",
			Version: "v1",
			Arch:    "a1",
			Data:    testutil.PackageData["test-package"],
		},
		"other-package": {
			Name:    "other-package",
			Hash:    "h2",
			Version: "v2",
			Arch:    "a2",
			Data:    testutil.PackageData["other-package"],
		},
	},
	release: map[string]string{
		"slices/mydir/test-package.yaml": `
			package: test-package
			slices:
				myslice:
					contents:
	`,
		"slices/mydir/other-package.yaml": `
			package: other-package
			slices:
				myslice:
					contents:
	`,
	},
	manifestPkgs: map[string]string{
		"test-package": "test-package v1 a1 h1",
=======
						/foo-bar/:
					mutate: |
						content.list("/foo-bar/")
		`,
>>>>>>> 89174b46
	},
}}

var defaultChiselYaml = `
	format: chisel-v1
	archives:
		ubuntu:
			version: 22.04
			components: [main, universe]
			v1-public-keys: [test-key]
	v1-public-keys:
		test-key:
			id: ` + testKey.ID + `
			armor: |` + "\n" + testutil.PrefixEachLine(testKey.PubKeyArmor, "\t\t\t\t\t\t") + `
`

func (s *S) TestRun(c *C) {
	// Run tests for format chisel-v1.
	runSlicerTests(c, slicerTests)

	// Run tests for format v1.
	v1SlicerTests := make([]slicerTest, len(slicerTests))
	for i, t := range slicerTests {
		t.error = strings.Replace(t.error, "chisel-v1", "v1", -1)
		t.error = strings.Replace(t.error, "v1-public-keys", "public-keys", -1)
		m := map[string]string{}
		for k, v := range t.release {
			v = strings.Replace(v, "chisel-v1", "v1", -1)
			v = strings.Replace(v, "v1-public-keys", "public-keys", -1)
			m[k] = v
		}
		t.release = m
		v1SlicerTests[i] = t
	}
	runSlicerTests(c, v1SlicerTests)
}

func runSlicerTests(c *C, tests []slicerTest) {
	for _, test := range tests {
		for _, slices := range testutil.Permutations(test.slices) {
			c.Logf("Summary: %s", test.summary)

			// Defaults.
			if _, ok := test.release["chisel.yaml"]; !ok {
				test.release["chisel.yaml"] = defaultChiselYaml
			}
			if test.pkgs == nil {
				test.pkgs = map[string]testutil.TestPackage{
					"test-package": {
						Data: testutil.PackageData["test-package"],
					},
				}
			}
			for pkgName, pkg := range test.pkgs {
				if pkg.Name == "" {
					// We need to add the name for the manifest validation.
					pkg.Name = pkgName
				}
				test.pkgs[pkgName] = pkg
			}

			// Create the files on disk.
			releaseDir := c.MkDir()
			for path, data := range test.release {
				fpath := filepath.Join(releaseDir, path)
				err := os.MkdirAll(filepath.Dir(fpath), 0755)
				c.Assert(err, IsNil)
				err = os.WriteFile(fpath, testutil.Reindent(data), 0644)
				c.Assert(err, IsNil)
			}

			// Read the releases from the files on disk.
			release, err := setup.ReadRelease(releaseDir)
			c.Assert(err, IsNil)

			// Create a manifest slice and add it to the selection.
			manifestPackage := test.slices[0].Package
			manifestPath := path.Join("/chisel-data/", manifest.Filename)
			release.Packages[manifestPackage].Slices["manifest"] = &setup.Slice{
				Package:   manifestPackage,
				Name:      "manifest",
				Essential: nil,
				Contents: map[string]setup.PathInfo{
					"/chisel-data/**": setup.PathInfo{
						Kind:     "generate",
						Generate: "manifest",
					},
				},
				Scripts: setup.SliceScripts{},
			}
			slices = append(slices, setup.SliceKey{
				Package: manifestPackage,
				Slice:   "manifest",
			})

			// Get the selection.
			selection, err := setup.Select(release, slices)
			c.Assert(err, IsNil)

			// Set up the archives.
			archives := map[string]archive.Archive{}
			for name, setupArchive := range release.Archives {
				archive := &testutil.TestArchive{
					Opts: archive.Options{
						Label:      setupArchive.Name,
						Version:    setupArchive.Version,
						Suites:     setupArchive.Suites,
						Components: setupArchive.Components,
						Arch:       test.arch,
					},
					Pkgs: test.pkgs,
				}
				archives[name] = archive
			}

			// Create the root directory and cut the slice selection.
			targetDir := c.MkDir()
			options := slicer.RunOptions{
				Selection: selection,
				Archives:  archives,
				TargetDir: targetDir,
			}
			if test.hackopt != nil {
				test.hackopt(c, &options)
			}
			err = slicer.Run(&options)
			if test.error != "" {
				c.Assert(err, ErrorMatches, test.error)
				continue
			}
			c.Assert(err, IsNil)

			// Get the manifest from disk and read it.
			mfest, err := manifest.Read(targetDir, manifestPath)
			c.Assert(err, IsNil)

			// Assert state of final filesystem.
			if test.filesystem != nil {
				filesystem := testutil.TreeDump(targetDir)
				c.Assert(filesystem["/chisel-data/"], Not(HasLen), 0)
				c.Assert(filesystem[manifestPath], Not(HasLen), 0)
				delete(filesystem, "/chisel-data/")
				delete(filesystem, manifestPath)
				c.Assert(filesystem, DeepEquals, test.filesystem)
			}

			// Assert state of the files recorded in the manifest.
			if test.manifestPaths != nil {
				pathsDump, err := treeDumpManifestPaths(mfest)
				c.Assert(err, IsNil)
				c.Assert(pathsDump[manifestPath], Not(HasLen), 0)
				delete(pathsDump, manifestPath)
				c.Assert(pathsDump, DeepEquals, test.manifestPaths)
			}

			// Assert state of the packages recorded in the manifest.
			if test.manifestPkgs != nil {
				pkgsDump, err := dumpManifestPkgs(mfest)
				c.Assert(err, IsNil)
				c.Assert(pkgsDump, DeepEquals, test.manifestPkgs)
			}
		}
	}
}

func treeDumpManifestPaths(mfest *manifest.Manifest) (map[string]string, error) {
	result := make(map[string]string)
	err := mfest.IteratePath("", func(path manifest.Path) error {
		var fsDump string
		switch {
		case strings.HasSuffix(path.Path, "/"):
			fsDump = fmt.Sprintf("dir %s", path.Mode)
		case path.Link != "":
			fsDump = fmt.Sprintf("symlink %s", path.Link)
		default: // Regular
			if path.Size == 0 {
				fsDump = fmt.Sprintf("file %s empty", path.Mode)
			} else if path.FinalHash != "" {
				fsDump = fmt.Sprintf("file %s %s %s", path.Mode, path.Hash[:8], path.FinalHash[:8])
			} else {
				fsDump = fmt.Sprintf("file %s %s", path.Mode, path.Hash[:8])
			}
		}

		// append {slice1, ..., sliceN} to the end of the path dump.
		slicesStr := make([]string, 0, len(path.Slices))
		for _, slice := range path.Slices {
			slicesStr = append(slicesStr, slice)
		}
		sort.Strings(slicesStr)
		result[path.Path] = fmt.Sprintf("%s {%s}", fsDump, strings.Join(slicesStr, ","))
		return nil
	})
	if err != nil {
		return nil, err
	}
	return result, nil
}

func dumpManifestPkgs(mfest *manifest.Manifest) (map[string]string, error) {
	result := map[string]string{}
	err := mfest.IteratePkgs(func(pkg manifest.Package) error {
		result[pkg.Name] = fmt.Sprintf("%s %s %s %s", pkg.Name, pkg.Version, pkg.Arch, pkg.Digest)
		return nil
	})
	if err != nil {
		return nil, err
	}
	return result, nil
}<|MERGE_RESOLUTION|>--- conflicted
+++ resolved
@@ -1034,7 +1034,6 @@
 						content.read("/dir/file")
 		`,
 	},
-<<<<<<< HEAD
 	filesystem:    map[string]string{},
 	manifestPaths: map[string]string{},
 }, {
@@ -1058,36 +1057,13 @@
 			Arch:    "a2",
 			Data:    testutil.PackageData["other-package"],
 		},
-=======
-	filesystem: map[string]string{},
-	report:     map[string]string{},
-}, {
-	summary: "Relative paths are properly trimmed during extraction",
-	slices:  []setup.SliceKey{{"test-package", "myslice"}},
-	pkgs: map[string][]byte{
-		"test-package": testutil.MustMakeDeb([]testutil.TarEntry{
-			// This particular path starting with "/foo" is chosen to test for
-			// a particular bug; which appeared due to the usage of
-			// strings.TrimLeft() instead strings.TrimPrefix() to determine a
-			// relative path. Since TrimLeft takes in a cutset instead of a
-			// prefix, the desired relative path was not produced.
-			// See https://github.com/canonical/chisel/pull/145.
-			testutil.Dir(0755, "./foo-bar/"),
-		}),
-	},
-	hackopt: func(c *C, opts *slicer.RunOptions) {
-		opts.TargetDir = filepath.Join(filepath.Clean(opts.TargetDir), "foo")
-		err := os.Mkdir(opts.TargetDir, 0755)
-		c.Assert(err, IsNil)
->>>>>>> 89174b46
-	},
-	release: map[string]string{
-		"slices/mydir/test-package.yaml": `
-			package: test-package
-			slices:
-				myslice:
-					contents:
-<<<<<<< HEAD
+	},
+	release: map[string]string{
+		"slices/mydir/test-package.yaml": `
+			package: test-package
+			slices:
+				myslice:
+					contents:
 	`,
 		"slices/mydir/other-package.yaml": `
 			package: other-package
@@ -1137,12 +1113,38 @@
 	},
 	manifestPkgs: map[string]string{
 		"test-package": "test-package v1 a1 h1",
-=======
+	},
+}, {
+	summary: "Relative paths are properly trimmed during extraction",
+	slices:  []setup.SliceKey{{"test-package", "myslice"}},
+	pkgs: map[string]testutil.TestPackage{
+		"test-package": {
+			Data: testutil.MustMakeDeb([]testutil.TarEntry{
+				// This particular path starting with "/foo" is chosen to test for
+				// a particular bug; which appeared due to the usage of
+				// strings.TrimLeft() instead strings.TrimPrefix() to determine a
+				// relative path. Since TrimLeft takes in a cutset instead of a
+				// prefix, the desired relative path was not produced.
+				// See https://github.com/canonical/chisel/pull/145.
+				testutil.Dir(0755, "./foo-bar/"),
+			}),
+		},
+	},
+	hackopt: func(c *C, opts *slicer.RunOptions) {
+		opts.TargetDir = filepath.Join(filepath.Clean(opts.TargetDir), "foo")
+		err := os.Mkdir(opts.TargetDir, 0755)
+		c.Assert(err, IsNil)
+	},
+	release: map[string]string{
+		"slices/mydir/test-package.yaml": `
+			package: test-package
+			slices:
+				myslice:
+					contents:
 						/foo-bar/:
 					mutate: |
 						content.list("/foo-bar/")
 		`,
->>>>>>> 89174b46
 	},
 }}
 
@@ -1200,8 +1202,8 @@
 				if pkg.Name == "" {
 					// We need to add the name for the manifest validation.
 					pkg.Name = pkgName
+					test.pkgs[pkgName] = pkg
 				}
-				test.pkgs[pkgName] = pkg
 			}
 
 			// Create the files on disk.
@@ -1220,13 +1222,13 @@
 
 			// Create a manifest slice and add it to the selection.
 			manifestPackage := test.slices[0].Package
-			manifestPath := path.Join("/chisel-data/", manifest.Filename)
+			manifestPath := "/chisel-data/manifest.wall"
 			release.Packages[manifestPackage].Slices["manifest"] = &setup.Slice{
 				Package:   manifestPackage,
 				Name:      "manifest",
 				Essential: nil,
 				Contents: map[string]setup.PathInfo{
-					"/chisel-data/**": setup.PathInfo{
+					"/chisel-data/**": {
 						Kind:     "generate",
 						Generate: "manifest",
 					},
@@ -1259,11 +1261,10 @@
 			}
 
 			// Create the root directory and cut the slice selection.
-			targetDir := c.MkDir()
 			options := slicer.RunOptions{
 				Selection: selection,
 				Archives:  archives,
-				TargetDir: targetDir,
+				TargetDir: c.MkDir(),
 			}
 			if test.hackopt != nil {
 				test.hackopt(c, &options)
@@ -1276,12 +1277,12 @@
 			c.Assert(err, IsNil)
 
 			// Get the manifest from disk and read it.
-			mfest, err := manifest.Read(targetDir, manifestPath)
+			mfest, err := manifest.Read(path.Join(options.TargetDir, manifestPath))
 			c.Assert(err, IsNil)
 
 			// Assert state of final filesystem.
 			if test.filesystem != nil {
-				filesystem := testutil.TreeDump(targetDir)
+				filesystem := testutil.TreeDump(options.TargetDir)
 				c.Assert(filesystem["/chisel-data/"], Not(HasLen), 0)
 				c.Assert(filesystem[manifestPath], Not(HasLen), 0)
 				delete(filesystem, "/chisel-data/")
@@ -1310,7 +1311,7 @@
 
 func treeDumpManifestPaths(mfest *manifest.Manifest) (map[string]string, error) {
 	result := make(map[string]string)
-	err := mfest.IteratePath("", func(path manifest.Path) error {
+	err := mfest.IteratePaths("", func(path manifest.Path) error {
 		var fsDump string
 		switch {
 		case strings.HasSuffix(path.Path, "/"):
@@ -1344,7 +1345,7 @@
 
 func dumpManifestPkgs(mfest *manifest.Manifest) (map[string]string, error) {
 	result := map[string]string{}
-	err := mfest.IteratePkgs(func(pkg manifest.Package) error {
+	err := mfest.IteratePackages(func(pkg manifest.Package) error {
 		result[pkg.Name] = fmt.Sprintf("%s %s %s %s", pkg.Name, pkg.Version, pkg.Arch, pkg.Digest)
 		return nil
 	})
